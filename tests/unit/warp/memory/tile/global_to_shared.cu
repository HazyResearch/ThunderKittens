#include "global_to_shared.cuh"

#ifdef TEST_WARP_MEMORY_TILE_GLOBAL_TO_SHARED

template<typename Ker, typename T, int H, int W, int NW, kittens::ducks::gl::all GL, typename... args>
static __global__ void g2s_global_wrapper_2d(const __grid_constant__ GL input, const __grid_constant__ GL output) {
    Ker::template device_func<H, W, NW, GL, args...>(input, output);
}
template<typename test, int H, int W, int NUM_WORKERS, typename axis, typename... args>
struct g2s_wrapper_2d {
    using dtype = gmem_dtype<test>; // defaults to bf16 in global memory if the test doesn't specify.
    static void run(test_data& results) {
        test_info this_result;
        this_result.label = generate_test_name<H,W,NUM_WORKERS, axis, args...>(test::test_identifier);
        if constexpr (test::template valid<H, W, NUM_WORKERS, axis, args...>::value) {
            constexpr int B = 3, D = 1, R = 4, C = 5;
            constexpr int SIZE = H*W*B*D*R*C*256;
            // initialize
            dtype *d_i, *d_o;
            std::vector<float> i_ref(SIZE);
            std::vector<float> o_ref(SIZE);
            initialize(&d_i, &d_o, i_ref, o_ref);
            // make descriptors
            using GL = typename kittens::gl<dtype, -1, -1, -1, 16*C*W>;
            static_assert(axis::value==0 || axis::value==1 || axis::value==2, "Axis must be 0, 1, or 2.");
            GL input  (d_i, (axis::value==0?H*16:1)*B, (axis::value==1?H*16:1)*D, (axis::value==2?H*16:1)*R, nullptr);
            GL output (d_o, (axis::value==0?H*16:1)*B, (axis::value==1?H*16:1)*D, (axis::value==2?H*16:1)*R, nullptr);
            // run kernel
            cudaFuncSetAttribute(
                global_wrapper_2d<test, dtype, H, W, NUM_WORKERS, GL, axis, args...>,
                cudaFuncAttributeMaxDynamicSharedMemorySize,
                kittens::MAX_SHARED_MEMORY
            );
            global_wrapper_2d<test, dtype, H, W, NUM_WORKERS, GL, axis, args...><<<1, NUM_WORKERS*32, kittens::MAX_SHARED_MEMORY>>>(input, output);
            // fill in correct results on cpu
            test::template host_func<H, W, NUM_WORKERS, GL, axis, args...>(i_ref, o_ref);
            // check and cleanup
            this_result.result = validate(d_i, d_o, i_ref, o_ref, this_result.label, W*16);
        }
        else {
            this_result.result = test_result::INVALID;
        }
        results.push_back(this_result);
    }
};
template<typename test, int MAX_H=8, int MAX_W=8, int NUM_WORKERS=1, typename... args> using g2s_sweep_size_2d = loop_h<g2s_wrapper_2d, test, MAX_H, MAX_W, NUM_WORKERS, MAX_H, args...>;
template<typename test, int MAX_H=8, int MAX_W=8, typename... args> using g2s_sweep_size_2d_warp = g2s_sweep_size_2d<test, MAX_H, MAX_W, 1, args...>;
template<template<typename> typename test, int MAX_H=8, int MAX_W=8, typename... args>
struct g2s_sweep_gmem_type_2d_warp {
    static void run(test_data &results) {
        g2s_sweep_size_2d_warp<test<float>, MAX_H, MAX_W, args...>::run(results);
        g2s_sweep_size_2d_warp<test<kittens::bf16>, MAX_H, MAX_W, args...>::run(results);
        g2s_sweep_size_2d_warp<test<kittens::half>, MAX_H, MAX_W, args...>::run(results);
    }
};


template<typename T>
struct st_load_store {
    using dtype = T;
<<<<<<< HEAD
    template<int H, int W, int NW> using valid = std::bool_constant< 
        ( NW == 1 && W*H<=64 )
        #ifdef KITTENS_HOPPER
        && ( ( !std::is_same_v<kittens::fp8e4m3, T> && !std::is_same_v<kittens::fp8e5m2, T> ) || W%2 == 0 )
        #endif
    >;
    static inline const std::string test_identifier = std::is_same_v<T, kittens::bf16> ? "shared_loadstore_gmem=bf16" :
                                                      std::is_same_v<T, kittens::half> ? "shared_loadstore_gmem=half" :
                                                      #ifdef KITTENS_HOPPER
                                                      std::is_same_v<T, kittens::fp8e4m3> ? "shared_loadstore_gmem=fp8e4m3":
                                                      std::is_same_v<T, kittens::fp8e5m2> ? "shared_loadstore_gmem=fp8e5m2":
                                                      #endif
                                                                                          "shared_loadstore_gmem=float";
    template<int H, int W, int NW, kittens::ducks::gl::all GL> __host__ static void host_func(const std::vector<float> &i_ref, std::vector<float> &o_ref) {
=======
    template<int H, int W, int NW, typename axis> using valid = std::bool_constant<NW == 1 && W*H<=64>;
    static inline const std::string test_identifier = std::is_same_v<T, kittens::bf16> ? "shared_loadstore_gmem=bf16" :
                                                      std::is_same_v<T, kittens::half> ? "shared_loadstore_gmem=half" :
                                                                                         "shared_loadstore_gmem=float";
    template<int H, int W, int NW, kittens::ducks::gl::all GL, typename axis> __host__ static void host_func(const std::vector<float> &i_ref, std::vector<float> &o_ref) {
>>>>>>> f231f7ce
        o_ref = i_ref; // overwrite the whole thing
    }
    template<int H, int W, int NW, kittens::ducks::gl::all GL, typename axis> __device__ static void device_func(const GL &input, const GL &output) {
        extern __shared__ kittens::alignment_dummy __shm[]; // this is the CUDA shared memory
        kittens::shared_allocator<1024> al((int*)&__shm[0]);
        using ST = kittens::st<T, 16*H, 16*W>;
        ST &shared_tile = al.allocate<ST>();
        int num_batches = axis::value==0?((int)input.batch/shared_tile.rows):(int)input.batch;
        int num_depths = axis::value==1?((int)input.depth/shared_tile.rows):(int)input.depth;
        int num_rows = axis::value==2?((int)input.rows/shared_tile.rows):(int)input.rows;
        for(int i = 0; i < num_batches; i++)
            for(int j = 0; j < num_depths; j++)
                for(int k = 0; k < num_rows; k++)
                    for(int l = 0; l < (input.cols/shared_tile.cols); l++) {
            kittens::load <axis::value, false, ST, GL, kittens::coord<ST>>(shared_tile,  input, {i, j, k, l});
            kittens::store<axis::value, false, ST, GL, kittens::coord<ST>>(output, shared_tile, {i, j, k, l});
        }
    }
};

template<typename T>
struct st_load_store_async {
    using dtype = T;
<<<<<<< HEAD
    template<int H, int W, int NW> using valid = std::bool_constant<(NW == 1 && W*H<=64) 
        #ifdef KITTENS_HOPPER
        && ( ( !std::is_same_v<kittens::fp8e4m3, T> && !std::is_same_v<kittens::fp8e5m2, T>) || W%2 == 0 )
        #endif
    >;
    static inline const std::string test_identifier = std::is_same_v<T, kittens::bf16> ? "shared_loadstore_async_gmem=bf16" :
                                                      std::is_same_v<T, kittens::half> ? "shared_loadstore_async_gmem=half" :
                                                      #ifdef KITTENS_HOPPER
                                                      std::is_same_v<T, kittens::fp8e4m3> ? "shared_loadstore_async_gmem=fp8e4m3":
                                                      std::is_same_v<T, kittens::fp8e5m2> ? "shared_loadstore_async_gmem=fp8e5m2":
                                                      #endif
                                                                                       "shared_loadstore_async_gmem=float";
    template<int H, int W, int NW, kittens::ducks::gl::all GL> __host__ static void host_func(const std::vector<float> &i_ref, std::vector<float> &o_ref) {
=======
    template<int H, int W, int NW, typename axis> using valid = std::bool_constant<NW == 1 && W*H<=64>;
    static inline const std::string test_identifier = std::is_same_v<T, kittens::bf16> ? "shared_loadstore_async_gmem=bf16" :
                                                      std::is_same_v<T, kittens::half> ? "shared_loadstore_async_gmem=half" :
                                                                                         "shared_loadstore_async_gmem=float";
    template<int H, int W, int NW, kittens::ducks::gl::all GL, typename axis> __host__ static void host_func(const std::vector<float> &i_ref, std::vector<float> &o_ref) {
>>>>>>> f231f7ce
        o_ref = i_ref; // overwrite the whole thing
    }
    template<int H, int W, int NW, kittens::ducks::gl::all GL, typename axis> __device__ static void device_func(const GL input, const GL output) {
        extern __shared__ kittens::alignment_dummy __shm[]; // this is the CUDA shared memory
        kittens::shared_allocator<16> al((int*)&__shm[0]); 
        using ST = kittens::st<T, 16*H, 16*W>;
        ST &shared_tile = al.allocate<ST>();
        int num_batches = axis::value==0?((int)input.batch/shared_tile.rows):(int)input.batch;
        int num_depths = axis::value==1?((int)input.depth/shared_tile.rows):(int)input.depth;
        int num_rows = axis::value==2?((int)input.rows/shared_tile.rows):(int)input.rows;
        for(int i = 0; i < num_batches; i++)
            for(int j = 0; j < num_depths; j++)
                for(int k = 0; k < num_rows; k++)
                    for(int l = 0; l < (input.cols/shared_tile.cols); l++) {
            kittens::load_async<axis::value, false, ST, GL, kittens::coord<ST>>(shared_tile, input, {i, j, k, l});
            kittens::load_async_wait();
            kittens::store<axis::value, false, ST, GL, kittens::coord<ST>>(output, shared_tile, {i, j, k, l});
        }
    }
};

using I0_t = std::integral_constant<int, 0>;
using I1_t = std::integral_constant<int, 1>;
using I2_t = std::integral_constant<int, 2>;
void warp::memory::tile::global_to_shared::tests(test_data &results) {
    std::cout << "\n ----- Starting ops/warp/memory/tile/global_to_shared tests! -----\n" << std::endl;
    constexpr int SIZE = INTENSITY_1 ? 2  :
                         INTENSITY_2 ? 4  :
                         INTENSITY_3 ? 8  :
                         INTENSITY_4 ? 16 : -1;
    g2s_sweep_gmem_type_2d_warp<st_load_store, SIZE, SIZE, I2_t>::run(results);
    g2s_sweep_gmem_type_2d_warp<st_load_store, SIZE, SIZE, I1_t>::run(results);
    g2s_sweep_gmem_type_2d_warp<st_load_store, SIZE, SIZE, I0_t>::run(results);
    g2s_sweep_gmem_type_2d_warp<st_load_store_async, SIZE, SIZE, I2_t>::run(results);
    g2s_sweep_gmem_type_2d_warp<st_load_store_async, SIZE, SIZE, I1_t>::run(results);
    g2s_sweep_gmem_type_2d_warp<st_load_store_async, SIZE, SIZE, I0_t>::run(results);
}
#endif<|MERGE_RESOLUTION|>--- conflicted
+++ resolved
@@ -51,6 +51,10 @@
         g2s_sweep_size_2d_warp<test<float>, MAX_H, MAX_W, args...>::run(results);
         g2s_sweep_size_2d_warp<test<kittens::bf16>, MAX_H, MAX_W, args...>::run(results);
         g2s_sweep_size_2d_warp<test<kittens::half>, MAX_H, MAX_W, args...>::run(results);
+        #ifdef KITTENS_HOPPER
+        g2s_sweep_size_2d_warp<test<kittens::fp8e4m3>, MAX_H, MAX_W, args...>::run(results);
+        g2s_sweep_size_2d_warp<test<kittens::fp8e5m2>, MAX_H, MAX_W, args...>::run(results);
+        #endif
     }
 };
 
@@ -58,9 +62,8 @@
 template<typename T>
 struct st_load_store {
     using dtype = T;
-<<<<<<< HEAD
-    template<int H, int W, int NW> using valid = std::bool_constant< 
-        ( NW == 1 && W*H<=64 )
+    template<int H, int W, int NW, typename axis> using valid = std::bool_constant<
+        (NW == 1 && W*H<=64) 
         #ifdef KITTENS_HOPPER
         && ( ( !std::is_same_v<kittens::fp8e4m3, T> && !std::is_same_v<kittens::fp8e5m2, T> ) || W%2 == 0 )
         #endif
@@ -71,15 +74,10 @@
                                                       std::is_same_v<T, kittens::fp8e4m3> ? "shared_loadstore_gmem=fp8e4m3":
                                                       std::is_same_v<T, kittens::fp8e5m2> ? "shared_loadstore_gmem=fp8e5m2":
                                                       #endif
-                                                                                          "shared_loadstore_gmem=float";
-    template<int H, int W, int NW, kittens::ducks::gl::all GL> __host__ static void host_func(const std::vector<float> &i_ref, std::vector<float> &o_ref) {
-=======
-    template<int H, int W, int NW, typename axis> using valid = std::bool_constant<NW == 1 && W*H<=64>;
-    static inline const std::string test_identifier = std::is_same_v<T, kittens::bf16> ? "shared_loadstore_gmem=bf16" :
-                                                      std::is_same_v<T, kittens::half> ? "shared_loadstore_gmem=half" :
                                                                                          "shared_loadstore_gmem=float";
     template<int H, int W, int NW, kittens::ducks::gl::all GL, typename axis> __host__ static void host_func(const std::vector<float> &i_ref, std::vector<float> &o_ref) {
->>>>>>> f231f7ce
+
+
         o_ref = i_ref; // overwrite the whole thing
     }
     template<int H, int W, int NW, kittens::ducks::gl::all GL, typename axis> __device__ static void device_func(const GL &input, const GL &output) {
@@ -103,10 +101,10 @@
 template<typename T>
 struct st_load_store_async {
     using dtype = T;
-<<<<<<< HEAD
-    template<int H, int W, int NW> using valid = std::bool_constant<(NW == 1 && W*H<=64) 
+    template<int H, int W, int NW, typename axis> using valid = std::bool_constant<
+        (NW == 1 && W*H<=64) 
         #ifdef KITTENS_HOPPER
-        && ( ( !std::is_same_v<kittens::fp8e4m3, T> && !std::is_same_v<kittens::fp8e5m2, T>) || W%2 == 0 )
+        && ( ( !std::is_same_v<kittens::fp8e4m3, T> && !std::is_same_v<kittens::fp8e5m2, T> ) || W%2 == 0 )
         #endif
     >;
     static inline const std::string test_identifier = std::is_same_v<T, kittens::bf16> ? "shared_loadstore_async_gmem=bf16" :
@@ -115,15 +113,9 @@
                                                       std::is_same_v<T, kittens::fp8e4m3> ? "shared_loadstore_async_gmem=fp8e4m3":
                                                       std::is_same_v<T, kittens::fp8e5m2> ? "shared_loadstore_async_gmem=fp8e5m2":
                                                       #endif
-                                                                                       "shared_loadstore_async_gmem=float";
-    template<int H, int W, int NW, kittens::ducks::gl::all GL> __host__ static void host_func(const std::vector<float> &i_ref, std::vector<float> &o_ref) {
-=======
-    template<int H, int W, int NW, typename axis> using valid = std::bool_constant<NW == 1 && W*H<=64>;
-    static inline const std::string test_identifier = std::is_same_v<T, kittens::bf16> ? "shared_loadstore_async_gmem=bf16" :
-                                                      std::is_same_v<T, kittens::half> ? "shared_loadstore_async_gmem=half" :
                                                                                          "shared_loadstore_async_gmem=float";
     template<int H, int W, int NW, kittens::ducks::gl::all GL, typename axis> __host__ static void host_func(const std::vector<float> &i_ref, std::vector<float> &o_ref) {
->>>>>>> f231f7ce
+
         o_ref = i_ref; // overwrite the whole thing
     }
     template<int H, int W, int NW, kittens::ducks::gl::all GL, typename axis> __device__ static void device_func(const GL input, const GL output) {
