--- conflicted
+++ resolved
@@ -157,13 +157,7 @@
     struct up_matmul_gmem_waiter {
         template <typename config, typename Globals, typename instruction_t>
         static __device__ inline void gmem_wait(const Globals &g, state<config> &s, instruction_t &inst) {
-<<<<<<< HEAD
-            // while (*(volatile int *)&g.Bar[{inst.layer, OPCODE_MlpNorm - 1, inst.row, 0}] < Globals::matmul_batch_block_size)
-            // TODO: Can we use OPCode_MlpNorm here?
-            while (*(volatile int *)&g.Bar[{inst.layer, OPCODE_GateSiLU - 1, inst.row, inst.col}] < 1)
-=======
             while (*(volatile int *)&g.Bar[{inst.layer, OPCODE_MlpNorm - 1, inst.row, 0}] < Globals::matmul_batch_block_size)
->>>>>>> 9a4ae7a8
             {
                 __nanosleep(20);
             }
