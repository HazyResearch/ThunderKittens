--- conflicted
+++ resolved
@@ -178,24 +178,9 @@
             static_assert(globals::head_dim == 128 && GQA_RATIO == 4, "Fix this function.");
             using T = typename q_st::dtype;
             constexpr int elem_per_memcpy = sizeof(float4) / sizeof(typename q_st::dtype); // 8
-<<<<<<< HEAD
-            constexpr int memcpy_per_row = globals::head_dim / elem_per_memcpy;            // 8
-
-            typename globals::activations_t::dtype *src_ptr = &src.raw_ptr[q_head_start_idx * globals::head_dim];
-            uint32_t dst_ptr = static_cast<uint32_t>(__cvta_generic_to_shared(&dst.data[(q_head_start_idx % 16) * globals::head_dim]));
-
-            int laneid = warp::laneid();
-            int row = laneid / memcpy_per_row;
-            int col = (laneid * elem_per_memcpy) % globals::head_dim;
-
-            // everything should fit!
-            asm volatile(
-                "cp.async.cg.shared.global.L2::128B [%0], [%1], 16;\n" ::"r"(dst.idx(dst_ptr, {row, col})), "l"(&src_ptr[row * globals::head_dim + col])
-                : "memory");
-=======
-            constexpr int memcpy_per_row = LLAMA_8B_HEAD_DIM / elem_per_memcpy;            // 16
-
-            typename globals::activations_t::dtype *src_ptr = &src[coord<>{batch_idx, q_head_start_idx * LLAMA_8B_HEAD_DIM}];
+            constexpr int memcpy_per_row = head_dim / elem_per_memcpy;            // 16
+
+            typename globals::activations_t::dtype *src_ptr = &src[coord<>{batch_idx, q_head_start_idx * head_dim}];
             uint32_t dst_ptr = static_cast<uint32_t>(__cvta_generic_to_shared(&dst.data[0]));
 
             int laneid = warp::laneid();
@@ -209,11 +194,10 @@
                 asm volatile(
                     "cp.async.cg.shared.global.L2::128B [%0], [%1], 16;\n" ::
                     "r"(dst.idx(dst_ptr, {row, col})),
-                    "l"(&src_ptr[row * LLAMA_8B_HEAD_DIM + col])
+                    "l"(&src_ptr[row * head_dim + col])
                     : "memory");
             }
 
->>>>>>> 12de5d30
             asm volatile("cp.async.commit_group;\n" ::: "memory");
         }
 
