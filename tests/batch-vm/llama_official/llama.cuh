#pragma once

#include "kittens.cuh"
#include "vm/vm.cuh"
#include <iostream>

#define OPCODE_AttnNorm 1
#define OPCODE_QKV_RopeAppend 2
#define OPCODE_GQA_AttentionDecode 3
#define OPCODE_O_ProjResidual 4

#define OPCODE_MlpNorm 5
#define OPCODE_GateSiLU 6
#define OPCODE_UpMatmul 7
#define OPCODE_DownProjResidual 8

#define OPCODE_LM_HeadNorm 9
#define OPCODE_LM_Head 10

// #define USE_LLAMA_1B
#define USE_LLAMA_8B
// #define USE_LLAMA_70B


#ifdef USE_LLAMA_1B

#define LLAMA_NUM_LAYERS 16
#define LLAMA_HIDDEN_DIM 2048
#define LLAMA_INTERMEDIATE_DIM 8192
#define LLAMA_HEAD_DIM 64
#define LLAMA_NUM_ATTENTION_HEADS 32
#define LLAMA_NUM_KV_HEADS 8
#define LLAMA_KV_BLOCK_SIZE 16
#define LLAMA_MATMUL_OUT_BLOCK_SIZE 128
#define LLAMA_MATMUL_BATCH_BLOCK_SIZE 128

#endif

#ifdef USE_LLAMA_8B

#define LLAMA_NUM_LAYERS 32
#define LLAMA_HIDDEN_DIM 4096
#define LLAMA_INTERMEDIATE_DIM 14336
#define LLAMA_HEAD_DIM 128
#define LLAMA_NUM_ATTENTION_HEADS 32
#define LLAMA_NUM_KV_HEADS 8
#define LLAMA_KV_BLOCK_SIZE 16
#define LLAMA_MATMUL_OUT_BLOCK_SIZE 128
#define LLAMA_MATMUL_BATCH_BLOCK_SIZE 128

#endif

#ifdef USE_LLAMA_70B

// TODO 
#define LLAMA_NUM_LAYERS 80
#define LLAMA_HIDDEN_DIM 8192
#define LLAMA_INTERMEDIATE_DIM "TODO"
#define LLAMA_HEAD_DIM 128
#define LLAMA_NUM_ATTENTION_HEADS 64
#define LLAMA_NUM_KV_HEADS 8
#define LLAMA_KV_BLOCK_SIZE 16
#define LLAMA_MATMUL_OUT_BLOCK_SIZE 128
#define LLAMA_MATMUL_BATCH_BLOCK_SIZE 128

#endif

#define SM_COUNT 148
#define BATCH_SIZE 1024
#define KV_PAGE_SIZE 128

// timing event convention

#define TEVENT_LOADER_START 16
#define TEVENT_AT_GMEM_WAIT 17
#define TEVENT_DONE_GMEM_WAIT 18
#define TEVENT_LOADER_END 19

#define TEVENT_CONSUMER_START 24
#define TEVENT_CONSUMER_END 88

#define TEVENT_STORE_START 104
#define TEVENT_OUTPUT_READY 110
#define TEVENT_STORE_END 126

#define TEVENT_TRIPLES_START 100
#define TEVENT_TRIPLES_END 110
#define TEVENT_TRIPLES_STORE_START 124
#define TEVENT_TRIPLES_OUTPUT_READY 125

namespace kittens::prototype::vm
{
    struct llama_config
    {
        // Instruction pipeline
        static constexpr int INSTRUCTION_PIPELINE_STAGES = 2;

        // num bits required to represent num pipeline stages
        static constexpr int INSTRUCTION_PIPELINE_STAGES_BITS = 1;

        static constexpr int INSTRUCTION_WIDTH = 32; // 128 bytes per instruction.
        using instruction_t = int[INSTRUCTION_WIDTH];

        // Timing info
        static constexpr int TIMING_WIDTH = 128;
        using timing_t = int[TIMING_WIDTH];

        // How many semaphores are available for dynamic use?
        static constexpr int DYNAMIC_SEMAPHORES = 32;

        // One controller warp, one load warp, one store warp, and one mma warp.
        static constexpr int NUM_CONSUMER_WARPS = 16;
        static constexpr int NUM_WARPS = 4 + NUM_CONSUMER_WARPS;
        static constexpr int NUM_THREADS = NUM_WARPS * ::kittens::WARP_THREADS;
        static constexpr int NUM_BLOCKS = 1;
        static constexpr int CLUSTER_BLOCKS = 1;
        static constexpr int MAX_SHARED_MEMORY = kittens::MAX_SHARED_MEMORY;

        // Shared memory declared statically
        static constexpr int SCRATCH_BYTES = 8192+2048;
        static constexpr int STATIC_SHARED_MEMORY = 512 + INSTRUCTION_PIPELINE_STAGES * (SCRATCH_BYTES + (INSTRUCTION_WIDTH + TIMING_WIDTH) * 4 + DYNAMIC_SEMAPHORES * 8);
        static constexpr int DYNAMIC_SHARED_MEMORY = MAX_SHARED_MEMORY - STATIC_SHARED_MEMORY;

        // Shared memory declared dynamically
        static constexpr int PAGE_SIZE = 32768;
        static constexpr int NUM_PAGES = DYNAMIC_SHARED_MEMORY / PAGE_SIZE;
        static_assert(NUM_PAGES == 6, "NUM_PAGES must be 13");

        static constexpr bool TIMING_RECORD_ENABLED = false;

        static constexpr bool GMEM_SPIN_LOOP_SLEEP_NANOS = 20;

        static constexpr int CONSUMER_REGISTERS = 104;
        static constexpr int NON_CONSUMER_REGISTERS = 64;
    };

    template <int _hidden_dim, int _intermediate_dim, int _head_dim, int _num_attention_heads, int _num_kv_heads, int _kv_block_size, int _matmul_out_block_size, int _matmul_batch_block_size, int _batch_size, int _sm_count>
    struct globals_t
    {
        constexpr static unsigned int matmul_out_block_size = _matmul_out_block_size;
        constexpr static unsigned int matmul_batch_block_size = _matmul_batch_block_size;
        constexpr static unsigned int kv_block_size = _kv_block_size;
        constexpr static unsigned int head_dim = _head_dim;
        constexpr static unsigned int hidden_dim = _hidden_dim;
        constexpr static unsigned int intermediate_dim = _intermediate_dim;
        constexpr static unsigned int num_attention_heads = _num_attention_heads;
        constexpr static unsigned int num_kv_heads = _num_kv_heads;
        constexpr static unsigned int batch_size = _batch_size;
        constexpr static unsigned int sm_count = _sm_count;

<<<<<<< HEAD
        using instruction_layout = ::kittens::prototype::vm::instruction_layout<llama_config>;
        using timing_layout = ::kittens::prototype::vm::timing_layout<llama_config>;
=======
        constexpr static unsigned int num_output_blocks = hidden_dim / matmul_out_block_size;

        using instruction_layout = ::kittens::prototype::vm::instruction_layout<config>;
        using timing_layout = ::kittens::prototype::vm::timing_layout<config>;
>>>>>>> 187ef394

        using weights_t = gl<bf16, 1, -1, -1, hidden_dim, st_bf<matmul_out_block_size, matmul_out_block_size>, st_bf<128, 128>>;
        using weights_big_indim_t = gl<bf16, 1, -1, -1, intermediate_dim, st_bf<matmul_out_block_size, matmul_out_block_size>>;

        using activations_t = gl<bf16, 1, 1, -1, hidden_dim, sv_bf<hidden_dim>, sv_bf<head_dim>, sv_bf<128>, st_bf<64, 128>, st_bf<128, 128>>;
        using activations_big_indim_t = gl<bf16, 1, 1, -1, intermediate_dim, sv_bf<intermediate_dim>, sv_bf<hidden_dim>, sv_bf<16>, st_bf<64, 128>, st_bf<128, 128>>;
        using logits_t = gl<bf16, 1, 1, -1, -1, sv_bf<16>>;

        using norm_weights_t = gl<bf16, 1, 1, -1, hidden_dim, sv_bf<hidden_dim>, sv_bf<16>>;
        using rope_table_t = gl<float, 1, 1, -1, head_dim, sv_fl<128>>;
        
        // KV Cache format: (num_layers * batch_size, sequence_length, num_heads, head_dim)
        using kv_cache_t = gl<bf16, -1, -1, num_kv_heads, head_dim, sv_bf<16>, tma::descriptor<st_bf<kv_block_size, head_dim>, 1>, tma::descriptor<st_bf<128, 128>, 0>, sv_bf<128>>;

        using barriers = gl<uint, -1, -1, -1, -1>;

        // vm stuff
        barriers Bar;
        instruction_layout instructions;
        timing_layout timings;

        // model weights
        weights_t qkv_weights;
        norm_weights_t attn_norm_weights;
        weights_t o_weights;
        norm_weights_t mlp_norm_weights;
        
        weights_t up_weights;
        weights_t gate_weights;
        weights_big_indim_t down_weights;

        norm_weights_t lm_head_norm_weights;
        weights_t lm_head_weights;

        // kv cache
        kv_cache_t k_cache;
        kv_cache_t v_cache;

        // other buffers
        rope_table_t rope_cos;
        rope_table_t rope_sin;

        // activation buffers
        activations_t hidden_states;
        activations_t rms_rope_intermediates;
        activations_t rms_gate_intermediates;
        activations_big_indim_t gate_silu_intermediates;
        activations_t q_post_rope;
        activations_t attn_out;
        activations_big_indim_t silu_out;

        activations_t rms_lm_head_intermediates;
        logits_t logits;

        unsigned int pos_id;
        float attn_scale;
        float rms_norm_eps;

        dim3 grid() { return dim3(sm_count); }
        dim3 block() { return dim3(llama_config::NUM_THREADS); }
        int dynamic_shared_memory() { return llama_config::DYNAMIC_SHARED_MEMORY; }
    };

    typedef globals_t<
        LLAMA_HIDDEN_DIM,
        LLAMA_INTERMEDIATE_DIM,
        LLAMA_HEAD_DIM,
        LLAMA_NUM_ATTENTION_HEADS,
        LLAMA_NUM_KV_HEADS,
        LLAMA_KV_BLOCK_SIZE,
        LLAMA_MATMUL_OUT_BLOCK_SIZE,
        LLAMA_MATMUL_BATCH_BLOCK_SIZE,
        BATCH_SIZE,
        SM_COUNT>
        llama_8b_globals;

    template <typename llama_config = llama_config, typename globals = llama_8b_globals>
    struct post_rms_norm;

    template <typename llama_config = llama_config, typename globals = llama_8b_globals>
    struct qkv_rope_append;

    template <typename llama_config = llama_config, typename globals = llama_8b_globals>
    struct attention_decode;

    template <typename llama_config = llama_config, typename globals = llama_8b_globals>
    struct o_proj;

    template <typename llama_config = llama_config, typename globals = llama_8b_globals>
    struct pre_rms_norm;

    template <typename llama_config = llama_config, typename globals = llama_8b_globals>
    struct matmul_silu;

    template <typename llama_config = llama_config, typename globals = llama_8b_globals>
    struct matmul_gate;

    template <typename llama_config = llama_config, typename globals = llama_8b_globals>
    struct downproj;

    template <typename llama_config = llama_config, typename globals = llama_8b_globals>
    struct rms_lm_head;
}<|MERGE_RESOLUTION|>--- conflicted
+++ resolved
@@ -148,15 +148,12 @@
         constexpr static unsigned int batch_size = _batch_size;
         constexpr static unsigned int sm_count = _sm_count;
 
-<<<<<<< HEAD
+        constexpr static unsigned int num_output_blocks = hidden_dim / matmul_out_block_size;
+
+        constexpr static unsigned int num_output_blocks = hidden_dim / matmul_out_block_size;
+
         using instruction_layout = ::kittens::prototype::vm::instruction_layout<llama_config>;
         using timing_layout = ::kittens::prototype::vm::timing_layout<llama_config>;
-=======
-        constexpr static unsigned int num_output_blocks = hidden_dim / matmul_out_block_size;
-
-        using instruction_layout = ::kittens::prototype::vm::instruction_layout<config>;
-        using timing_layout = ::kittens::prototype::vm::timing_layout<config>;
->>>>>>> 187ef394
 
         using weights_t = gl<bf16, 1, -1, -1, hidden_dim, st_bf<matmul_out_block_size, matmul_out_block_size>, st_bf<128, 128>>;
         using weights_big_indim_t = gl<bf16, 1, -1, -1, intermediate_dim, st_bf<matmul_out_block_size, matmul_out_block_size>>;
