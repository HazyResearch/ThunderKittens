--- conflicted
+++ resolved
@@ -208,15 +208,9 @@
                 {
                     wait(outputs_arrived(s), 0);
                     int activation_page = get_activation_page(s);
-<<<<<<< HEAD
                     auto &rms_activations = *reinterpret_cast<sv_bf<globals::hidden_dim>*>(s.pages[activation_page].ptr());
-                    auto &c_global = g.*C_Ptr;
-                    tma::store_async<cache_policy::NORMAL>(c_global, rms_activations, {inst.batch_idx, 0});
-=======
-                    auto &rms_activations = *reinterpret_cast<sv_bf<LLAMA_8B_HIDDEN_DIM>*>(s.pages[activation_page].ptr());
                     auto &outputs_global = g.*outputs_ptr;
                     tma::store_async<cache_policy::NORMAL>(outputs_global, rms_activations, {inst.batch_idx, 0});
->>>>>>> 12de5d30
                     tma::store_async_wait(); 
                     
                     s.finish_page(activation_page, Config::NUM_CONSUMER_WARPS);
