--- conflicted
+++ resolved
@@ -123,11 +123,7 @@
                 init_semaphore(outputs_arrived(s, i), 1);
                 init_semaphore(outputs_shared(s, i), 1);
             }
-<<<<<<< HEAD
-            return 2 * PIPELINE_STAGES + 4; // Total semaphores initialized
-=======
-            return 2*PIPELINE_STAGES + (2 * 2); // Total semaphores initialized
->>>>>>> 6b0e6258
+            return 2 * PIPELINE_STAGES + (2 * 2); // Total semaphores initialized
         }
     };
     struct loader
