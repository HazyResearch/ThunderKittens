--- conflicted
+++ resolved
@@ -1,35 +1,5 @@
 #include "llama.cuh"
-<<<<<<< HEAD
 #include "addmatvec.cuh"
-
-#include "pyutils/pyutils.h"
-
-PYBIND11_MODULE(matvec, m) {
-    m.doc() = "matvec python module";
-    kittens::py::bind_kernel<kvm<llama_config, llama_globals, MatvecOp<llama_config>>>(m, "matvec",
-        &llama_globals::qkv_weights,
-        &llama_globals::attn_ln_weights,
-        &llama_globals::o_weights,
-        &llama_globals::mlp_ln_weights,
-        &llama_globals::up_weights,
-        &llama_globals::gate_weights,
-        &llama_globals::down_weights,
-        &llama_globals::rope_cos,
-        &llama_globals::rope_sin,
-        &llama_globals::rms_scale,
-        &llama_globals::post_ln_rope_q,
-        &llama_globals::attn_out,
-        &llama_globals::attn_lse_intermediates,
-        &llama_globals::attn_out_intermediates,
-        &llama_globals::silu_out,
-        &llama_globals::Bar,
-        &llama_globals::instructions,
-        &llama_globals::timings,
-        &llama_globals::pos_id,
-        &llama_globals::softmax_temp,
-        &llama_globals::rms_norm_eps
-    );
-=======
 
 #include "pyutils/pyutils.cuh"
 
@@ -73,5 +43,4 @@
         &llama_1b_globals::pos_id,
         &llama_1b_globals::attn_scale,
         &llama_1b_globals::rms_norm_eps);
->>>>>>> e3496aa7
 }