--- conflicted
+++ resolved
@@ -109,12 +109,7 @@
                     s.wait_page_ready(activation_page);
 
                     s.record(TEVENT_AT_GMEM_WAIT);
-<<<<<<< HEAD
-                    while (*(volatile int *)&g.Bar[{inst.layer, prev_opcode - 1, 0}] < EXPECTED_ARRIVAL_COUNT) {
-=======
-                    while (*(volatile int *)&g.Bar[{inst.layer, prev_opcode - 1, inst.reduction_block_idx}] < EXPECTED_ARRIVAL_COUNT)
-                    {
->>>>>>> 4195563e
+                    while (*(volatile int *)&g.Bar[{inst.layer, prev_opcode - 1, inst.reduction_block_idx}] < EXPECTED_ARRIVAL_COUNT) {
                         __nanosleep(Config::GMEM_SPIN_LOOP_SLEEP_NANOS);
                     }
                     s.record(TEVENT_DONE_GMEM_WAIT);
