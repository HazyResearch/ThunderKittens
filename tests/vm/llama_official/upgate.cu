--- conflicted
+++ resolved
@@ -16,13 +16,8 @@
 
         struct parsed_instruction {
             int layer_idx, start_block_idx, end_block_idx, iters;
-<<<<<<< HEAD
+            int * block_idxs;
             __device__ inline parsed_instruction(typename Config::instruction_t &instruction) {
-=======
-            int * block_idxs;
-            __device__ inline parsed_instruction(typename Config::instruction_t &instruction)
-            {
->>>>>>> 4195563e
                 layer_idx = instruction[1];
                 iters = 2 * instruction[2];
                 block_idxs = instruction + 3;
@@ -38,17 +33,10 @@
                 }
             }
 
-<<<<<<< HEAD
             static __device__ inline void load_iter(state<Config> &s, const globals &g, parsed_instruction &inst, int iter, int col_idx, st_bf<16, 512> &weight_chunk, semaphore &sem) {
-                auto block_idx = inst.start_block_idx + iter / 2;
-                if (iter % 2 == 0) {
-=======
-            static __device__ inline void load_iter(state<Config> &s, const globals &g, parsed_instruction &inst, int iter, int col_idx, st_bf<16, 512> &weight_chunk, semaphore &sem)
-            {
                 auto block_idx = inst.block_idxs[iter/2];
                 if (iter % 2 == 0)
                 {
->>>>>>> 4195563e
                     tma::load_async<dim::ROW, cache_policy::EVICT_FIRST>(weight_chunk, g.up_weights, {inst.layer_idx, block_idx, col_idx}, sem);
                 }
                 else {
@@ -153,23 +141,6 @@
 
             static __device__ void run(const Globals &g, state<Config> &s) {
                 pipeline::storer_loop<2>(s, g);
-<<<<<<< HEAD
-
-                // one atomic add at the end
-                if (laneid() == 0) {
-                    s.record(TEVENT_AT_GMEM_STORE);
-
-                    tma::store_async_wait();
-                    asm volatile("fence.acq_rel.gpu;");
-
-                    parsed_instruction inst{s};
-                    auto to_increment = inst.end_block_idx - inst.start_block_idx;
-                    atomicAdd(&g.Bar[{inst.layer_idx, opcode - 1, 0}], to_increment);
-
-                    s.record(TEVENT_DONE_GMEM_STORE);
-                }
-=======
->>>>>>> 4195563e
             }
         };
     };
