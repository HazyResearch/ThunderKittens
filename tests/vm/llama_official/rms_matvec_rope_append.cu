#include "llama.cuh"
#include "utils.cuh"

using namespace kittens;
using namespace kittens::prototype;

namespace kittens::prototype::vm
{

    using globals = llama_1b_globals;

    template <typename Config, typename Globals>
    struct rms_qkv_rope_append
    {
        static constexpr int opcode = OPCODE_RMS_QKV_MatVecRopeAppend; // Op index within the layer -- controls which barrier to listen to.
        static constexpr int NUM_WEIGHT_PAGES = 4;

        static constexpr int PAGE_RMS_SCALE_ACTIVATION = 0;
        static constexpr int PAGE_ROPE_COS = PAGE_RMS_SCALE_ACTIVATION + 1;
        static constexpr int PAGE_ROPE_SIN = PAGE_ROPE_COS + 1;
        static constexpr int PAGE_WEIGHT_START = PAGE_ROPE_SIN + 1;
        static constexpr int PAGE_COUNT = PAGE_WEIGHT_START + NUM_WEIGHT_PAGES;

        static constexpr int K_BLK_START = 2048 / Globals::matvec_block_size;
        static constexpr int V_BLK_START = 2560 / Globals::matvec_block_size;

        static constexpr int REDUCTION_DIM_PER_WARP = Globals::hidden_dim / Config::NUM_CONSUMER_WARPS;

        struct parsed_instruction
        {
            int layer_idx;
            int qkv_block_idx;
            __device__ inline parsed_instruction(typename Config::instruction_t &instruction)
            {
                layer_idx = instruction[1];     // in units of 1
                qkv_block_idx = instruction[2]; // in units of 16 elements
            }
            __device__ inline parsed_instruction(state<Config> &s) : parsed_instruction(s.instruction()) {}
        };

        // Semaphores
        __device__ static inline semaphore &weights_arrived(state<Config> &s, int id) { return s.semaphores()[id]; }
        __device__ static inline semaphore &activations_arrived(state<Config> &s) { return s.semaphores()[NUM_WEIGHT_PAGES]; }
        __device__ static inline semaphore &rms_scale_arrived(state<Config> &s) { return s.semaphores()[NUM_WEIGHT_PAGES + 1]; }
        __device__ static inline semaphore &rope_cos_arrived(state<Config> &s) { return s.semaphores()[NUM_WEIGHT_PAGES + 2]; }
        __device__ static inline semaphore &rope_sin_arrived(state<Config> &s) { return s.semaphores()[NUM_WEIGHT_PAGES + 3]; }
        __device__ static inline semaphore &outputs_arrived(state<Config> &s) { return s.semaphores()[NUM_WEIGHT_PAGES + 4]; }

        // Pages (very naive for now, no fine-grained usage)
        __device__ static inline int get_rms_scale_activation_page(state<Config> &s) { return s.pid(PAGE_RMS_SCALE_ACTIVATION); }
        __device__ static inline int get_weight_page(state<Config> &s, int offset) { return s.pid(PAGE_WEIGHT_START + offset); }
        __device__ static inline int get_rope_cos_page(state<Config> &s) { return s.pid(PAGE_ROPE_COS); }
        __device__ static inline int get_rope_sin_page(state<Config> &s) { return s.pid(PAGE_ROPE_SIN); }

        struct controller
        {
            static __device__ int release_lid(const Globals &g, typename Config::instruction_t &instruction, int &query)
            {

                // unused pages, then activation, then rms scale, then weights, then rope cos, then rope sin
                int ret_order[13] = {7, 8, 9, 10, 11, 12, PAGE_RMS_SCALE_ACTIVATION, PAGE_WEIGHT_START, PAGE_WEIGHT_START + 1, PAGE_WEIGHT_START + 2, PAGE_WEIGHT_START + 3, PAGE_ROPE_COS, PAGE_ROPE_SIN};
                return ret_order[query];
            }
            static __device__ int init_semaphores(const Globals &g, state<Config> &s)
            {
                for (int i = 0; i < NUM_WEIGHT_PAGES; i++)
                {
                    init_semaphore(weights_arrived(s, i), 1);
                }

                init_semaphore(activations_arrived(s), 1);
                init_semaphore(rms_scale_arrived(s), 1);
                init_semaphore(rope_cos_arrived(s), 1);
                init_semaphore(rope_sin_arrived(s), 1);
                init_semaphore(outputs_arrived(s), 1);
                return 9;
            }
        };
        struct loader
        {
            static __device__ void run(const Globals &g, state<Config> &s)
            {
                parsed_instruction inst{s};
                // Need to clear the first few elements of the scratch buffer, since we are using atomicAdd later.
                ((uint64_t *)s.scratch())[laneid()] = 0;
                warp::sync(); // done, now we can proceed to other things.

                if (laneid() == 0)
                {

                    // RMS scale
                    int rms_scale_activation_page = get_rms_scale_activation_page(s);
                    s.wait_page_ready(rms_scale_activation_page);

                    auto &rms_scale = *reinterpret_cast<sv_bf<2048> *>(s.pages[rms_scale_activation_page].ptr());
                    s.record(TEVENT_TRIPLES_START);
                    tma::expect(rms_scale_arrived(s), rms_scale);
                    tma::load_async(rms_scale, g.attn_norm_weights, {inst.layer_idx, 0}, rms_scale_arrived(s));
                    // arrive(rms_scale_arrived(s), 1);

                    for (int i = 0; i < NUM_WEIGHT_PAGES; i++)
                    {
                        // QKV projection weights
                        auto page_id = get_weight_page(s, i);

                        s.wait_page_ready(page_id);
                        auto &weight_chunk = reinterpret_cast<st_bf<16, 512> &>(s.pages[page_id]);
                        s.record(TEVENT_TRIPLES_START + 1 + i);
                        tma::expect(weights_arrived(s, i), weight_chunk);
                        tma::load_async(weight_chunk, g.qkv_weights, {inst.layer_idx, inst.qkv_block_idx, i}, weights_arrived(s, i));
                    }

                    // Rope cos
                    auto cos_page_id = get_rope_cos_page(s);
                    s.wait_page_ready(cos_page_id);
                    auto &rope_cos = reinterpret_cast<sv_fl<16> &>(s.pages[cos_page_id]);
                    s.record(TEVENT_TRIPLES_START + 5);
                    tma::expect(rope_cos_arrived(s), rope_cos);
                    tma::load_async(rope_cos, g.rope_cos, {0, 0, static_cast<int>(g.pos_id), inst.qkv_block_idx % 4}, rope_cos_arrived(s));
                    // arrive(rope_cos_arrived(s), 1);

                    // Rope sin
                    auto sin_page_id = get_rope_sin_page(s);
                    s.wait_page_ready(sin_page_id);
                    auto &rope_sin = reinterpret_cast<sv_fl<16> &>(s.pages[sin_page_id]);
                    s.record(TEVENT_TRIPLES_START + 6);
                    tma::expect(rope_sin_arrived(s), rope_sin);
                    tma::load_async(rope_sin, g.rope_sin, {0, 0, static_cast<int>(g.pos_id), inst.qkv_block_idx % 4}, rope_sin_arrived(s));
                    // arrive(rope_sin_arrived(s), 1);
                }

                else if (laneid() >= PAGE_COUNT && laneid() < Config::NUM_PAGES)
                {
                    // Unused pages
                    auto pid = s.pid(laneid());
                    s.wait_page_ready(pid);
                    s.finish_page(pid, Config::NUM_CONSUMER_WARPS);
                }
            }
        };
        struct launcher
        {
            static __device__ void run(const Globals &g, state<Config> &s)
            {
                if (warp::laneid() == 0)
                {
                    s.wait_tensor_ready();
                    arrive(s.tensor_finished, Config::NUM_CONSUMER_WARPS);

                    parsed_instruction inst{s};

                    // Activation
                    int rms_scale_activation_page = get_rms_scale_activation_page(s);
                    s.wait_page_ready(rms_scale_activation_page);
                    auto &activations = *reinterpret_cast<sv_bf<2048> *>(s.pages[rms_scale_activation_page].ptr(sizeof(sv_bf<2048>)));

                    s.record(TEVENT_AT_GMEM_WAIT);
                    while (inst.layer_idx > 0 && *(volatile int *)&g.Bar[{inst.layer_idx - 1, OPCODE_DownProjResidual - 1, 0}] < 512)
                        __nanosleep(20);
                    s.record(TEVENT_DONE_GMEM_WAIT);
                    s.record(TEVENT_TRIPLES_START + 7);
                    tma::expect(activations_arrived(s), activations);
                    tma::load_async(activations, g.hidden_states, {}, activations_arrived(s));
                }
            }
        };
        struct consumer
        {
            static __device__ void run(const Globals &g, state<Config> &s)
            {
                // Setup
                using float_rt_t = rt_fl<16, REDUCTION_DIM_PER_WARP>;
                using float_rv_t = rv_fl<16>;

                parsed_instruction inst{s};
                typename float_rt_t::row_vec activations_vec;
                rv_fl<REDUCTION_DIM_PER_WARP> activations_vec_naive;
                float_rv_t qkv_proj, rope_cos, rope_sin;

                static_assert(Config::NUM_CONSUMER_WARPS % NUM_WEIGHT_PAGES == 0, "NUM_CONSUMER_WARPS must be divisible by NUM_WEIGHT_PAGES");
                constexpr int WARPS_PER_PAGE = Config::NUM_CONSUMER_WARPS / NUM_WEIGHT_PAGES;

                int page_index = warpid() / WARPS_PER_PAGE;

<<<<<<< HEAD
                rms_norm(g, s, activations_vec_naive, get_rms_scale_activation_page(s), activations_arrived(s), rms_scale_arrived(s), 16);
=======
                if (group<16>::laneid() == 0)
                {
                    s.record(RMS_START);
                }

                rms_norm(g, s, activations_vec, get_rms_scale_activation_page(s), activations_arrived(s), rms_scale_arrived(s), 16);
>>>>>>> d4a9c340

                warp::sync();
                // release the activation page
                s.warp_finish_page(get_rms_scale_activation_page(s), 1);

<<<<<<< HEAD
                warp::copy(activations_vec, activations_vec_naive);
=======
                if (group<16>::laneid() == 0)
                {
                    s.record(RMS_DONE);
                }

>>>>>>> d4a9c340
                matvec<float_rt_t, WARPS_PER_PAGE>(g, s, activations_vec, weights_arrived(s, page_index), get_weight_page(s, page_index), 0);

                group<Config::NUM_CONSUMER_WARPS>::sync(1); // must wait for all warps to finish atomic add

                // release pages
                for (int i = 0; i < NUM_WEIGHT_PAGES; i++)
                {
                    s.warp_finish_page(get_weight_page(s, i), 1);
                }

                // Step 5: Apply RoPE
                if (warpid() == 0)
                { // only a single warp needed from here!

                    // even for V, we need to cast from float to bf16
                    sv_fl<16> &qkv_proj_smem = *reinterpret_cast<sv_fl<16> *>(s.scratch());
                    sv_bf<16> &qkv_proj_smem_bf = *reinterpret_cast<sv_bf<16> *>(s.scratch());
                    warp::load(qkv_proj, qkv_proj_smem);

                    warp::sync();

                    int rope_cos_page = get_rope_cos_page(s);
                    int rope_sin_page = get_rope_sin_page(s);

                    if (inst.qkv_block_idx < V_BLK_START)
                    { // only Q & K need RoPE

                        sv_fl<16> &rope_cos_smem = reinterpret_cast<sv_fl<16> &>(s.pages[rope_cos_page]);
                        wait(rope_cos_arrived(s), 0);
                        if (laneid() == 0)
                        {
                            s.record(TEVENT_TRIPLES_END + 5);
                            s.record(TEVENT_CONSUMER_START + 48);
                        }
                        warp::load(rope_cos, rope_cos_smem);
                        // warp::arrive(s.page_finished[rope_cos_page], Config::NUM_CONSUMER_WARPS);
                        s.warp_finish_page(rope_cos_page, Config::NUM_CONSUMER_WARPS);

                        sv_fl<16> &rope_sin_smem = reinterpret_cast<sv_fl<16> &>(s.pages[rope_sin_page]);
                        wait(rope_sin_arrived(s), 0);
                        if (laneid() == 0)
                        {
                            s.record(TEVENT_TRIPLES_END + 6);
                            s.record(TEVENT_CONSUMER_START + 49);
                        }
                        warp::load(rope_sin, rope_sin_smem);
                        s.warp_finish_page(rope_sin_page, Config::NUM_CONSUMER_WARPS);

                        // Fetch the neighbor values
                        int mod = (laneid() & 0b1) ? -1 : 1; // 1 for even, -1 for odd
                        warp::sync();
                        float pair_val = __shfl_sync(MASK_ALL, qkv_proj[0][0], laneid() + mod);

                        // Compute RoPE in-place
                        if (laneid() < 16)
                        {
                            // will clean this up later
                            qkv_proj[0][0] = float(qkv_proj[0][0]) * rope_cos[0][0] + float(-1 * mod) * float(pair_val) * rope_sin[0][0];
                        }
                    }
                    else
                    {
                        wait(rope_cos_arrived(s), 0);
                        s.warp_finish_page(rope_cos_page, Config::NUM_CONSUMER_WARPS);

                        wait(rope_sin_arrived(s), 0);
                        s.warp_finish_page(rope_sin_page, Config::NUM_CONSUMER_WARPS);
                    }

                    // Store back to the scratch
                    warp::store(qkv_proj_smem_bf, qkv_proj);
                    warp::sync();

                    warp::arrive(outputs_arrived(s));
                }
            }
        };
        struct storer
        {
            // Uses 4 full pages for outputs.
            static __device__ void run(const Globals &g, state<Config> &s)
            {
                if (warp::laneid() == 0)
                {
                    s.record(TEVENT_TRIPLES_STORE_START);
                }

                parsed_instruction inst{s};

                if (warp::laneid() == 0)
                {
                    sv_bf<16> &qkv_proj_smem = *reinterpret_cast<sv_bf<16> *>(s.scratch());
                    wait(outputs_arrived(s), 0);
                    s.record(TEVENT_TRIPLES_OUTPUT_READY);

                    if (inst.qkv_block_idx < K_BLK_START)
                    { // Q
                        tma::store_async<cache_policy::NORMAL>(g.q_post_rope, qkv_proj_smem, {0, 0, 0, inst.qkv_block_idx});
                    }
                    else if (inst.qkv_block_idx < V_BLK_START)
                    { // K
                        int base_index = (inst.qkv_block_idx - K_BLK_START) * Globals::matvec_block_size;
                        int head_idx = base_index / Globals::head_dim;
                        int dim_idx = (base_index % Globals::head_dim) / Globals::matvec_block_size;
                        tma::store_async<cache_policy::NORMAL>(g.k_cache, qkv_proj_smem, {inst.layer_idx, static_cast<int>(g.pos_id), head_idx, dim_idx});
                    }
                    else
                    { // V
                        int base_index = (inst.qkv_block_idx - V_BLK_START) * Globals::matvec_block_size;
                        int head_idx = base_index / Globals::head_dim;
                        int dim_idx = (base_index % Globals::head_dim) / Globals::matvec_block_size;
                        tma::store_async<cache_policy::NORMAL>(g.v_cache, qkv_proj_smem, {inst.layer_idx, static_cast<int>(g.pos_id), head_idx, dim_idx});
                    }

                    tma::store_async_wait(); // not just read wait! full wait! must be visible in global!
                    s.record(126);
                }

                warp::sync();
                asm volatile("fence.acq_rel.gpu;\n"); // possible we need sc here but I don't think so.

                if (warp::laneid() == 0)
                {
                    atomicAdd(&g.Bar[{inst.layer_idx, opcode - 1, inst.qkv_block_idx / 4}], 1);
                }
            }
        };
    };
}<|MERGE_RESOLUTION|>--- conflicted
+++ resolved
@@ -182,30 +182,23 @@
 
                 int page_index = warpid() / WARPS_PER_PAGE;
 
-<<<<<<< HEAD
+                if (group<16>::laneid() == 0)
+                {
+                    s.record(RMS_START);
+                }
+
                 rms_norm(g, s, activations_vec_naive, get_rms_scale_activation_page(s), activations_arrived(s), rms_scale_arrived(s), 16);
-=======
-                if (group<16>::laneid() == 0)
-                {
-                    s.record(RMS_START);
-                }
-
-                rms_norm(g, s, activations_vec, get_rms_scale_activation_page(s), activations_arrived(s), rms_scale_arrived(s), 16);
->>>>>>> d4a9c340
 
                 warp::sync();
                 // release the activation page
                 s.warp_finish_page(get_rms_scale_activation_page(s), 1);
 
-<<<<<<< HEAD
+                if (group<16>::laneid() == 0)
+                {
+                    s.record(RMS_DONE);
+                }
+
                 warp::copy(activations_vec, activations_vec_naive);
-=======
-                if (group<16>::laneid() == 0)
-                {
-                    s.record(RMS_DONE);
-                }
-
->>>>>>> d4a9c340
                 matvec<float_rt_t, WARPS_PER_PAGE>(g, s, activations_vec, weights_arrived(s, page_index), get_weight_page(s, page_index), 0);
 
                 group<Config::NUM_CONSUMER_WARPS>::sync(1); // must wait for all warps to finish atomic add
