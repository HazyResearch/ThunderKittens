--- conflicted
+++ resolved
@@ -19,22 +19,12 @@
  * @param src[in] The source array to load data from.
  * @param row_stride[in] The stride in elements between rows in the source array.
  */
-<<<<<<< HEAD
-template<ducks::rt::row_layout RT, ducks::gl::all GL>
+template<ducks::rt::row_layout RT, ducks::gl::all GL, int axis=2>
 __device__ inline static void load(RT &dst, const GL &src, const coord &idx) {
     using T2 = RT::dtype;
     using U = typename GL::dtype;
     U *src_ptr = (U*)&src.template get<RT>(idx);
-    const int row_stride = src.row_stride();
-=======
-template<ducks::rt::row_layout RT, ducks::gt::l::all GTL, int axis=2>
-__device__ inline static void load(RT &dst, const GTL &src, const index &idx) {
-    ducks::g::check_raw<GTL, RT>{}; // GTL must include a raw pointer to use non-TMA loads and stores
-    using T2 = RT::dtype;
-    using U = typename GTL::dtype;
-    U *src_ptr = (U*)&src[idx];
-    const int row_stride = src.stride<axis>();
->>>>>>> 2f86d69b
+    const int row_stride = src.template stride<axis>();
     using U2 = base_types::packing<U>::packed_type;
     int laneid = kittens::laneid();
     int warphalf = (laneid & 16) > 0;
@@ -73,22 +63,12 @@
  * @param src[in] The source array to load data from.
  * @param row_stride[in] The stride in elements between rows in the source array.
  */
-<<<<<<< HEAD
-template<ducks::rt::col_layout RT, ducks::gl::all GL>
+template<ducks::rt::col_layout RT, ducks::gl::all GL, int axis=2>
 __device__ inline static void load(RT &dst, const GL &src, const coord &idx) {
     using T = base_types::packing<typename RT::dtype>::unpacked_type;
     using U = typename GL::dtype;
     U *src_ptr = (U*)&src.template get<RT>(idx);
-    const int row_stride = src.row_stride();
-=======
-template<ducks::rt::col_layout RT, ducks::gt::l::all GTL, int axis=2>
-__device__ inline static void load(RT &dst, const GTL &src, const index &idx) {
-    ducks::g::check_raw<GTL, RT>{}; // GTL must include a raw pointer to use non-TMA loads and stores
-    using T = base_types::packing<typename RT::dtype>::unpacked_type;
-    using U = typename GTL::dtype;
-    U *src_ptr = (U*)&src[idx];
-    const int row_stride = src.stride<axis>();
->>>>>>> 2f86d69b
+    const int row_stride = src.template stride<axis>();
     int laneid = threadIdx.x % 32;
     #pragma unroll
     for(int i = 0; i < dst.height; i++) {
@@ -129,22 +109,12 @@
  * @param[in] src The source register tile to store data from.
  * @param row_stride[in] The stride in elements between rows in the destination array.
  */
-<<<<<<< HEAD
-template<ducks::rt::row_layout RT, ducks::gl::all GL>
+template<ducks::rt::row_layout RT, ducks::gl::all GL, int axis=2>
 __device__ inline static void store(GL &dst, const RT &src, const coord &idx) {
     using T2 = RT::dtype;
     using U = typename GL::dtype;
     U *dst_ptr = (U*)&dst.template get<RT>(idx);
-    const int row_stride = dst.row_stride();
-=======
-template<ducks::rt::row_layout RT, ducks::gt::l::all GTL, int axis=2>
-__device__ inline static void store(GTL &dst, const RT &src, const index &idx) {
-    ducks::g::check_raw<GTL, RT>{}; // GTL must include a raw pointer to use non-TMA loads and stores
-    using T2 = RT::dtype;
-    using U = typename GTL::dtype;
-    U *dst_ptr = (U*)&dst[idx];
-    const int row_stride = dst.stride<axis>();
->>>>>>> 2f86d69b
+    const int row_stride = dst.template stride<axis>();
     using U2 = base_types::packing<U>::packed_type;
     int laneid = kittens::laneid();
     int warphalf = (laneid & 16) > 0;
@@ -184,22 +154,12 @@
  * @param[in] src The source register tile to store data from.
  * @param row_stride[in] The stride in elements between rows in the destination array.
  */
-<<<<<<< HEAD
-template<ducks::rt::col_layout RT, ducks::gl::all GL>
+template<ducks::rt::col_layout RT, ducks::gl::all GL, int axis=2>
 __device__ inline static void store(GL &dst, const RT &src, const coord &idx) {
     using T = base_types::packing<typename RT::dtype>::unpacked_type;
     using U = typename GL::dtype;
     U *dst_ptr = (U*)&dst.template get<RT>(idx);
-    const int row_stride = dst.row_stride();
-=======
-template<ducks::rt::col_layout RT, ducks::gt::l::all GTL, int axis=2>
-__device__ inline static void store(GTL &dst, const RT &src, const index &idx) {
-    ducks::g::check_raw<GTL, RT>{}; // GTL must include a raw pointer to use non-TMA loads and stores
-    using T = base_types::packing<typename RT::dtype>::unpacked_type;
-    using U = typename GTL::dtype;
-    U *dst_ptr = (U*)&dst[idx];
-    const int row_stride = dst.stride<axis>();
->>>>>>> 2f86d69b
+    const int row_stride = dst.template stride<axis>();
     int laneid = threadIdx.x % 32;
     #pragma unroll
     for(int i = 0; i < src.height; i++) {
