#pragma once

#include "../../../../common/common.cuh"
#include "../../../../types/types.cuh"
#include "../util/util.cuh"

#include <cuda.h>
#include <iostream>

namespace kittens {
namespace tma {

namespace detail {
template<kittens::ducks::st::all ST, int axis> __device__ inline int4 tma_coords(const coord<ducks::default_type> &unit_coord) {
    constexpr int swizzle_elements = ST::swizzle_bytes / sizeof(typename ST::dtype);
    if constexpr      (axis == 2) return {unit_coord.r, unit_coord.c / swizzle_elements, unit_coord.d, unit_coord.b};
    else if constexpr (axis == 1) return {unit_coord.d, unit_coord.c / swizzle_elements, unit_coord.r, unit_coord.b};
    else if constexpr (axis == 0) return {unit_coord.b, unit_coord.c / swizzle_elements, unit_coord.r, unit_coord.d};
}
}

/* ----------   Prefetch Tensor Map  ---------- */

/**
 * @brief Prefetches data from global memory into a shared memory tile, along with the tensormap.
 *
 * @tparam ST A shared tile type with a TMA-compatible layout
 * @param[out] dst The destination shared memory tile.
 * @param[in] src_tma_map The source tensormap address in global memory
 * @param[in] tile_row_idx The row coord of the requested tile. This is in units of complete tiles.
 * @param[in] tile_col_idx The column coord of the requested tile. This is in units of complete tiles.
 */
template<int axis, cache_policy policy, ducks::st::all ST, ducks::gl::all GL, ducks::coord::tile COORD=coord<ST>>
__device__ static inline void prefetch(ST &dst, const GL &src, const COORD &idx) {
    if (::kittens::laneid()) {
        uint64_t tma_ptr  = reinterpret_cast<uint64_t>(src.template get_tma<ST, axis>());
        coord<ducks::default_type> unit_coord = idx.template unit_coord<axis, 3>(); // convert to unit coordinates
        int4 tma_coords = detail::tma_coords<ST, axis>(unit_coord);

        if constexpr (policy == cache_policy::NORMAL) {
            asm volatile (
                "cp.async.bulk.prefetch.tensor.5d.L2.global.tile"
                " [%0, {%1, %2, %3, %4, %5}];"
                :
                : "l"(tma_ptr),
                "n"(0), "r"(tma_coords.x), "r"(tma_coords.y), "r"(tma_coords.z), "r"(tma_coords.w)
                : "memory"
            );
        }
        else {
            asm volatile (
                "cp.async.bulk.prefetch.tensor.5d.L2.global.tile.L2::cache_hint"
                " [%0, {%1, %2, %3, %4, %5}], %6;"
                :
                : "l"(tma_ptr),
                "n"(0), "r"(tma_coords.x), "r"(tma_coords.y), "r"(tma_coords.z), "r"(tma_coords.w), "l"(make_cache_policy<policy>())
                : "memory"
            );
        }
    }
}
template<ducks::st::all ST, ducks::gl::all GL, ducks::coord::tile COORD=coord<ST>>
__device__ static inline void prefetch(ST &dst, const GL &src, const COORD &idx) {
    prefetch<dim::ROW, cache_policy::NORMAL>(dst, src, idx);
}

/* ----------   Async load and store data from gmem/smem  ---------- */

/**
 * @brief Asynchronously stores data into global memory from a shared memory tile.
 *
 * This function performs an asynchronous copy operation using CUDA's cp.async.bulk.tensor instruction.
 *
 * @tparam ST A shared tile type with a TMA-compatible layout
 * @param[out] dst The destination tensormap address in global memory
 * @param[in] src_tma_map The source shared memory tile.
 * @param[in] tile_row_idx The row coord of the tile destination. This is in units of complete tiles.
 * @param[in] tile_col_idx The column coord of the tile destination. This is in units of complete tiles.
 */
template<int axis, cache_policy policy, ducks::st::all ST, ducks::gl::all GL, ducks::coord::tile COORD=coord<ST>>
__device__ static inline void store_async(const GL &dst, const ST &src, const COORD &idx) {
    if (::kittens::laneid() == 0) {
        uint64_t tma_ptr = reinterpret_cast<uint64_t>(dst.template get_tma<ST, axis>());
        uint32_t src_ptr = static_cast<uint32_t>(__cvta_generic_to_shared(&src));
        coord<ducks::default_type> unit_coord = idx.template unit_coord<axis, 3>(); // convert to unit coordinates
        int4 tma_coords = detail::tma_coords<ST, axis>(unit_coord);

        asm volatile ("fence.proxy.async.shared::cta;\n" ::: "memory");
        if constexpr (policy == cache_policy::NORMAL) {
            asm volatile (
                "cp.async.bulk.tensor.5d.global.shared::cta.tile.bulk_group"
                " [%0, {%2, %3, %4, %5, %6}], [%1];"
                :
                : "l"(tma_ptr), "r"(src_ptr),
                "n"(0), "r"(tma_coords.x), "r"(tma_coords.y), "r"(tma_coords.z), "r"(tma_coords.w)
                : "memory"
            );
        }
        else {
            asm volatile (
                "cp.async.bulk.tensor.5d.global.shared::cta.tile.bulk_group.L2::cache_hint"
                " [%0, {%2, %3, %4, %5, %6}], [%1], %7;"
                :
                : "l"(tma_ptr), "r"(src_ptr),
                "n"(0), "r"(tma_coords.x), "r"(tma_coords.y), "r"(tma_coords.z), "r"(tma_coords.w), "l"(make_cache_policy<policy>())
                : "memory"
            );
        }
    }
    store_commit_group();
}
template<ducks::st::all ST, ducks::gl::all GL, ducks::coord::tile COORD=coord<ST>>
__device__ static inline void store_async(const GL &dst, const ST &src, const COORD &idx) {
    store_async<dim::ROW, cache_policy::NORMAL>(dst, src, idx);
}

/* ----------   Async reduction + store data from gmem/smem  ---------- */

/**
 * @brief Asynchronously performs an add reduction and stores the result into global memory from a shared memory tile.
 *
 * This function performs an asynchronous add reduction and copy operation using CUDA's cp.reduce.async.bulk.tensor instruction.
 *
 * @tparam ST A shared tile type with a TMA-compatible layout
 * @param[out] dst The destination tensormap address in global memory
 * @param[in] src_tma_map The source shared memory tile.
 * @param[in] tile_row_idx The row coord of the tile destination. This is in units of complete tiles.
 * @param[in] tile_col_idx The column coord of the tile destination. This is in units of complete tiles.
 */
template<int axis, cache_policy policy, ducks::st::all ST, ducks::gl::all GL, ducks::coord::tile COORD=coord<ST>>
__device__ static inline void store_add_async(const GL &dst, const ST &src, const COORD &idx) {

    static_assert(!(std::is_same_v<typename ST::dtype, fp8e4m3> ||
                    std::is_same_v<typename ST::dtype, fp8e5m2>), 
                    "TMA does not support async add reductions for fp8 types.");
                    
    if (::kittens::laneid() == 0) {
        uint64_t tma_ptr = reinterpret_cast<uint64_t>(dst.template get_tma<ST, axis>());
        uint32_t src_ptr  = static_cast<uint32_t>(__cvta_generic_to_shared(&src));
        coord<ducks::default_type> unit_coord = idx.template unit_coord<axis, 3>(); // convert to unit coordinates
        int4 tma_coords = detail::tma_coords<ST, axis>(unit_coord);

        asm volatile ("fence.proxy.async.shared::cta;\n" ::: "memory");
        if constexpr (policy == cache_policy::NORMAL) {
            asm volatile (
                "cp.reduce.async.bulk.tensor.5d.global.shared::cta.add.tile.bulk_group"
                " [%0, {%2, %3, %4, %5, %6}], [%1];"
                :
                : "l"(tma_ptr), "r"(src_ptr),
                "n"(0), "r"(tma_coords.x), "r"(tma_coords.y), "r"(tma_coords.z), "r"(tma_coords.w)
                : "memory"
            );
        }
        else {
            asm volatile (
                "cp.reduce.async.bulk.tensor.5d.global.shared::cta.add.tile.bulk_group.L2::cache_hint"
                " [%0, {%2, %3, %4, %5, %6}], [%1], %7;"
                :
                : "l"(tma_ptr), "r"(src_ptr),
                "n"(0), "r"(tma_coords.x), "r"(tma_coords.y), "r"(tma_coords.z), "r"(tma_coords.w), "l"(make_cache_policy<policy>())
                : "memory"
            );
        }
    }
    store_commit_group();
}
template<ducks::st::all ST, ducks::gl::all GL, ducks::coord::tile COORD=coord<ST>>
__device__ static inline void store_add_async(const GL &dst, const ST &src, const COORD &idx) {
    store_add_async<dim::ROW, cache_policy::NORMAL>(dst, src, idx);
}

/**
 * @brief Asynchronously performs an min reduction and stores the result into global memory from a shared memory tile.
 *
 * This function performs an asynchronous min reduction and copy operation using CUDA's cp.reduce.async.bulk.tensor instruction.
 *
 * @tparam ST A shared tile type with a TMA-compatible layout
 * @param[out] dst The destination tensormap address in global memory
 * @param[in] src_tma_map The source shared memory tile.
 * @param[in] tile_row_idx The row coord of the tile destination. This is in units of complete tiles.
 * @param[in] tile_col_idx The column coord of the tile destination. This is in units of complete tiles.
 */
template<int axis, cache_policy policy, ducks::st::all ST, ducks::gl::all GL, ducks::coord::tile COORD=coord<ST>>
__device__ static inline void store_min_async(const GL &dst, const ST &src, const COORD &idx) {
    static_assert(!std::is_same_v<typename ST::dtype, float>, "TMA does not support async min/max reductions for fp32 types.");

    static_assert(!(std::is_same_v<typename ST::dtype, fp8e4m3> ||
                    std::is_same_v<typename ST::dtype, fp8e5m2>), 
                    "TMA does not support async add reductions for fp8 types.");

    if (::kittens::laneid() == 0) {
        uint64_t tma_ptr = reinterpret_cast<uint64_t>(dst.template get_tma<ST, axis>());
        uint32_t src_ptr  = static_cast<uint32_t>(__cvta_generic_to_shared(&src));
        coord<ducks::default_type> unit_coord = idx.template unit_coord<axis, 3>(); // convert to unit coordinates
        int4 tma_coords = detail::tma_coords<ST, axis>(unit_coord);

        asm volatile ("fence.proxy.async.shared::cta;\n" ::: "memory");
        if constexpr (policy == cache_policy::NORMAL) {
            asm volatile (
                "cp.reduce.async.bulk.tensor.5d.global.shared::cta.min.tile.bulk_group"
                " [%0, {%2, %3, %4, %5, %6}], [%1];"
                :
                : "l"(tma_ptr), "r"(src_ptr),
                "n"(0), "r"(tma_coords.x), "r"(tma_coords.y), "r"(tma_coords.z), "r"(tma_coords.w)
                : "memory"
            );
        }
        else {
            asm volatile (
                "cp.reduce.async.bulk.tensor.5d.global.shared::cta.min.tile.bulk_group.L2::cache_hint"
                " [%0, {%2, %3, %4, %5, %6}], [%1], %7;"
                :
                : "l"(tma_ptr), "r"(src_ptr),
                "n"(0), "r"(tma_coords.x), "r"(tma_coords.y), "r"(tma_coords.z), "r"(tma_coords.w), "l"(make_cache_policy<policy>())
                : "memory"
            );
        }
    }
    store_commit_group();
}
template<ducks::st::all ST, ducks::gl::all GL, ducks::coord::tile COORD=coord<ST>>
__device__ static inline void store_min_async(const GL &dst, const ST &src, const COORD &idx) {
    store_min_async<dim::ROW, cache_policy::NORMAL>(dst, src, idx);
}

/**
 * @brief Asynchronously performs an max reduction and stores the result into global memory from a shared memory tile.
 *
 * This function performs an asynchronous max reduction and copy operation using CUDA's cp.reduce.async.bulk.tensor instruction.
 *
 * @tparam ST A shared tile type with a TMA-compatible layout
 * @param[out] dst The destination tensormap address in global memory
 * @param[in] src_tma_map The source shared memory tile.
 * @param[in] tile_row_idx The row coord of the tile destination. This is in units of complete tiles.
 * @param[in] tile_col_idx The column coord of the tile destination. This is in units of complete tiles.
 */
template<int axis, cache_policy policy, ducks::st::all ST, ducks::gl::all GL, ducks::coord::tile COORD=coord<ST>>
__device__ static inline void store_max_async(const GL &dst, const ST &src, const COORD &idx) {
    static_assert(!std::is_same_v<typename ST::dtype, float>, "TMA does not support async min/max reductions for fp32 types.");

    static_assert(!(std::is_same_v<typename ST::dtype, fp8e4m3> ||
                    std::is_same_v<typename ST::dtype, fp8e5m2>), 
                    "TMA does not support async add reductions for fp8 types.");

    if (::kittens::laneid() == 0) {
        uint64_t tma_ptr = reinterpret_cast<uint64_t>(dst.template get_tma<ST, axis>());
        uint32_t src_ptr  = static_cast<uint32_t>(__cvta_generic_to_shared(&src));
        coord<ducks::default_type> unit_coord = idx.template unit_coord<axis, 3>(); // convert to unit coordinates
        int4 tma_coords = detail::tma_coords<ST, axis>(unit_coord);

        asm volatile ("fence.proxy.async.shared::cta;\n" ::: "memory");
        if constexpr (policy == cache_policy::NORMAL) {
            asm volatile (
                "cp.reduce.async.bulk.tensor.5d.global.shared::cta.max.tile.bulk_group"
                " [%0, {%2, %3, %4, %5, %6}], [%1];"
                :
                : "l"(tma_ptr), "r"(src_ptr),
                "n"(0), "r"(tma_coords.x), "r"(tma_coords.y), "r"(tma_coords.z), "r"(tma_coords.w)
                : "memory"
            );
        }
        else {
            asm volatile (
                "cp.reduce.async.bulk.tensor.5d.global.shared::cta.max.tile.bulk_group.L2::cache_hint"
                " [%0, {%2, %3, %4, %5, %6}], [%1], %7;"
                :
                : "l"(tma_ptr), "r"(src_ptr),
                "n"(0), "r"(tma_coords.x), "r"(tma_coords.y), "r"(tma_coords.z), "r"(tma_coords.w), "l"(make_cache_policy<policy>())
                : "memory"
            );
        }
    }
    store_commit_group();
}
template<ducks::st::all ST, ducks::gl::all GL, ducks::coord::tile COORD=coord<ST>>
__device__ static inline void store_max_async(const GL &dst, const ST &src, const COORD &idx) {
    store_max_async<dim::ROW, cache_policy::NORMAL>(dst, src, idx);
}

/**
 * @brief Asynchronously loads data from global memory into a shared memory tile.
 *
 * This function performs an asynchronous copy operation using CUDA's cp.async.bulk.tensor instruction.
 *
 * @tparam ST A shared tile type with a TMA-compatible layout
 * @param[out] dst The destination shared memory tile.
 * @param[in] src_tma_map The source tensormap address in global memory
 * @param[in,out] bar The semaphore used for synchronization of the asynchronous copy.
 * @param[in] tile_row_idx The row coord of the requested tile. This is in units of complete tiles.
 * @param[in] tile_col_idx The column coord of the requested tile. This is in units of complete tiles.
 */
template<int axis, cache_policy policy, ducks::st::all ST, ducks::gl::all GL, ducks::coord::tile COORD=coord<ST>>
__device__ static inline void load_async(ST &dst, const GL &src, const COORD &idx, semaphore& bar) {
    if (::kittens::laneid() == 0) {
        uint64_t tma_ptr = reinterpret_cast<uint64_t>(src.template get_tma<ST, axis>());
        uint32_t mbar_ptr = static_cast<uint32_t>(__cvta_generic_to_shared(&bar));
        uint32_t dst_ptr  = static_cast<uint32_t>(__cvta_generic_to_shared(&dst));
        coord<ducks::default_type> unit_coord = idx.template unit_coord<axis, 3>(); // convert to unit coordinates
        int4 tma_coords = detail::tma_coords<ST, axis>(unit_coord);

        if constexpr (policy == cache_policy::NORMAL) {
            asm volatile(
                "cp.async.bulk.tensor.5d.shared::cluster.global.tile.mbarrier::complete_tx::bytes"
                " [%0], [%1, {%3, %4, %5, %6, %7}], [%2];"
                :
                : "r"(dst_ptr), "l"(tma_ptr), "r"(mbar_ptr),
                "n"(0), "r"(tma_coords.x), "r"(tma_coords.y), "r"(tma_coords.z), "r"(tma_coords.w)
                : "memory"
            );
        }
        else {
            asm volatile(
                "cp.async.bulk.tensor.5d.shared::cluster.global.tile.mbarrier::complete_tx::bytes.L2::cache_hint"
                " [%0], [%1, {%3, %4, %5, %6, %7}], [%2], %8;"
                :
                : "r"(dst_ptr), "l"(tma_ptr), "r"(mbar_ptr),
                "n"(0), "r"(tma_coords.x), "r"(tma_coords.y), "r"(tma_coords.z), "r"(tma_coords.w), "l"(make_cache_policy<policy>())
                : "memory"
            );
        }
    }
}
template<ducks::st::all ST, ducks::gl::all GL, ducks::coord::tile COORD=coord<ST>>
__device__ static inline void load_async(ST &dst, const GL &src, const COORD &idx, semaphore& bar) {
    load_async<dim::ROW, cache_policy::NORMAL>(dst, src, idx, bar);
}

namespace cluster {

/**
 * @brief Asynchronously loads data from global memory into a shared memory tile, across a threadblock cluster
 *
 * This function performs an asynchronous copy operation using CUDA's cp.async.bulk.tensor instruction.
 *
 * @tparam ST A shared tile type with a TMA-compatible layout
 * @param[out] dst The destination shared memory tile.
 * @param[in] src_tma_map The source tensormap address in global memory
 * @param[in,out] bar The semaphore used for synchronization of the asynchronous copy.
 * @param[in] tile_row_idx The row coord of the requested tile. This is in units of complete tiles.
 * @param[in] tile_col_idx The column coord of the requested tile. This is in units of complete tiles.
 * @param[in] cluster_mask The mask of the clusters to broadcast to.
 */
<<<<<<< HEAD
#ifdef KITTENS_BLACKWELL
template<int axis, ducks::st::all ST, ducks::gl::all GL, ducks::coord::tile COORD=coord<ST>>
__device__ static inline void load_async(ST &dst, const GL &src, const COORD &idx, semaphore& bar, uint16_t cluster_mask, int dst_mbar_cta=-1)
#else
template<int axis, ducks::st::all ST, ducks::gl::all GL, ducks::coord::tile COORD=coord<ST>>
__device__ static inline void load_async(ST &dst, const GL &src, const COORD &idx, semaphore& bar, uint16_t cluster_mask)
#endif
{
=======
template<int axis, cache_policy policy, ducks::st::all ST, ducks::gl::all GL, ducks::coord::tile COORD=coord<ST>>
__device__ static inline void load_async(ST &dst, const GL &src, const COORD &idx, semaphore& bar, uint16_t cluster_mask) {
>>>>>>> 1595bb33
    if (::kittens::laneid() == 0) {
        uint64_t tma_ptr = reinterpret_cast<uint64_t>(src.template get_tma<ST, axis>());
        uint32_t mbar_ptr = static_cast<uint32_t>(__cvta_generic_to_shared(&bar));
        uint32_t dst_ptr  = static_cast<uint32_t>(__cvta_generic_to_shared(&dst));
        coord<ducks::default_type> unit_coord = idx.template unit_coord<axis, 3>(); // convert to unit coordinates
        int4 tma_coords = detail::tma_coords<ST, axis>(unit_coord);

<<<<<<< HEAD
#ifdef KITTENS_BLACKWELL
        if(dst_mbar_cta != -1) {
            uint32_t neighbor_mbar_ptr;
            asm volatile (
                "mapa.shared::cluster.u32  %0, %1, %2;\n"
                : "=r"(neighbor_mbar_ptr)
                : "r"(mbar_ptr), "r"(dst_mbar_cta)
            );
            asm volatile (
                "cp.async.bulk.tensor.5d.shared::cluster.global.tile.mbarrier::complete_tx::bytes.cta_group::2.multicast::cluster"
                " [%0], [%1, {%3, %4, %5, %6, %7}], [%2], %8;"
                :
                : "r"(dst_ptr), "l"(tma_ptr), "r"(neighbor_mbar_ptr),
                "n"(0), "r"(tma_coords.x), "r"(tma_coords.y), "r"(tma_coords.z), "r"(tma_coords.w), "h"(cluster_mask)
                : "memory"
            );
        } else
#endif
        asm volatile (
            "cp.async.bulk.tensor.5d.shared::cluster.global.tile.mbarrier::complete_tx::bytes.multicast::cluster"
            " [%0], [%1, {%3, %4, %5, %6, %7}], [%2], %8;"
            :
            : "r"(dst_ptr), "l"(tma_ptr), "r"(mbar_ptr),
            "n"(0), "r"(tma_coords.x), "r"(tma_coords.y), "r"(tma_coords.z), "r"(tma_coords.w), "h"(cluster_mask)
            : "memory"
        );
=======
        if constexpr (policy == cache_policy::NORMAL) {
            asm volatile (
                "cp.async.bulk.tensor.5d.shared::cluster.global.tile.mbarrier::complete_tx::bytes.multicast::cluster"
                " [%0], [%1, {%3, %4, %5, %6, %7}], [%2], %8;"
                :
                : "r"(dst_ptr), "l"(tma_ptr), "r"(mbar_ptr),
                "n"(0), "r"(tma_coords.x), "r"(tma_coords.y), "r"(tma_coords.z), "r"(tma_coords.w), "h"(cluster_mask)
                : "memory"
            );
        }
        else {
            asm volatile (
                "cp.async.bulk.tensor.5d.shared::cluster.global.tile.mbarrier::complete_tx::bytes.multicast::cluster.L2::cache_hint"
                " [%0], [%1, {%3, %4, %5, %6, %7}], [%2], %8, %9;"
                :
                : "r"(dst_ptr), "l"(tma_ptr), "r"(mbar_ptr),
                "n"(0), "r"(tma_coords.x), "r"(tma_coords.y), "r"(tma_coords.z), "r"(tma_coords.w), "h"(cluster_mask), "l"(make_cache_policy<policy>())
                : "memory"
            );
        }
>>>>>>> 1595bb33
    }
}
#ifdef KITTENS_BLACKWELL
template<ducks::st::all ST, ducks::gl::all GL, ducks::coord::tile COORD=coord<ST>>
__device__ static inline void load_async(ST &dst, const GL &src, const COORD &idx, semaphore& bar, uint16_t cluster_mask, int dst_mbar_cta=-1) {
    load_async<2>(dst, src, idx, bar, cluster_mask, dst_mbar_cta);
}
#else
template<ducks::st::all ST, ducks::gl::all GL, ducks::coord::tile COORD=coord<ST>>
__device__ static inline void load_async(ST &dst, const GL &src, const COORD &idx, semaphore& bar, uint16_t cluster_mask) {
    load_async<dim::ROW, cache_policy::NORMAL>(dst, src, idx, bar, cluster_mask);
}
#endif

} // namespace cluster
} // namespace tma
} // namespace kittens<|MERGE_RESOLUTION|>--- conflicted
+++ resolved
@@ -340,19 +340,14 @@
  * @param[in] tile_col_idx The column coord of the requested tile. This is in units of complete tiles.
  * @param[in] cluster_mask The mask of the clusters to broadcast to.
  */
-<<<<<<< HEAD
 #ifdef KITTENS_BLACKWELL
-template<int axis, ducks::st::all ST, ducks::gl::all GL, ducks::coord::tile COORD=coord<ST>>
+template<int axis, cache_policy policy, ducks::st::all ST, ducks::gl::all GL, ducks::coord::tile COORD=coord<ST>>
 __device__ static inline void load_async(ST &dst, const GL &src, const COORD &idx, semaphore& bar, uint16_t cluster_mask, int dst_mbar_cta=-1)
 #else
-template<int axis, ducks::st::all ST, ducks::gl::all GL, ducks::coord::tile COORD=coord<ST>>
+template<int axis, cache_policy policy, ducks::st::all ST, ducks::gl::all GL, ducks::coord::tile COORD=coord<ST>>
 __device__ static inline void load_async(ST &dst, const GL &src, const COORD &idx, semaphore& bar, uint16_t cluster_mask)
 #endif
 {
-=======
-template<int axis, cache_policy policy, ducks::st::all ST, ducks::gl::all GL, ducks::coord::tile COORD=coord<ST>>
-__device__ static inline void load_async(ST &dst, const GL &src, const COORD &idx, semaphore& bar, uint16_t cluster_mask) {
->>>>>>> 1595bb33
     if (::kittens::laneid() == 0) {
         uint64_t tma_ptr = reinterpret_cast<uint64_t>(src.template get_tma<ST, axis>());
         uint32_t mbar_ptr = static_cast<uint32_t>(__cvta_generic_to_shared(&bar));
@@ -360,7 +355,6 @@
         coord<ducks::default_type> unit_coord = idx.template unit_coord<axis, 3>(); // convert to unit coordinates
         int4 tma_coords = detail::tma_coords<ST, axis>(unit_coord);
 
-<<<<<<< HEAD
 #ifdef KITTENS_BLACKWELL
         if(dst_mbar_cta != -1) {
             uint32_t neighbor_mbar_ptr;
@@ -369,25 +363,28 @@
                 : "=r"(neighbor_mbar_ptr)
                 : "r"(mbar_ptr), "r"(dst_mbar_cta)
             );
-            asm volatile (
-                "cp.async.bulk.tensor.5d.shared::cluster.global.tile.mbarrier::complete_tx::bytes.cta_group::2.multicast::cluster"
-                " [%0], [%1, {%3, %4, %5, %6, %7}], [%2], %8;"
-                :
-                : "r"(dst_ptr), "l"(tma_ptr), "r"(neighbor_mbar_ptr),
-                "n"(0), "r"(tma_coords.x), "r"(tma_coords.y), "r"(tma_coords.z), "r"(tma_coords.w), "h"(cluster_mask)
-                : "memory"
-            );
+            if constexpr (policy == cache_policy::NORMAL) {
+                asm volatile (
+                    "cp.async.bulk.tensor.5d.shared::cluster.global.tile.mbarrier::complete_tx::bytes.cta_group::2.multicast::cluster"
+                    " [%0], [%1, {%3, %4, %5, %6, %7}], [%2], %8;"
+                    :
+                    : "r"(dst_ptr), "l"(tma_ptr), "r"(neighbor_mbar_ptr),
+                    "n"(0), "r"(tma_coords.x), "r"(tma_coords.y), "r"(tma_coords.z), "r"(tma_coords.w), "h"(cluster_mask)
+                    : "memory"
+                );
+            }
+            else {
+                asm volatile (
+                    "cp.async.bulk.tensor.5d.shared::cluster.global.tile.mbarrier::complete_tx::bytes.cta_group::2.multicast::cluster.L2::cache_hint"
+                    " [%0], [%1, {%3, %4, %5, %6, %7}], [%2], %8, %9;"
+                    :
+                    : "r"(dst_ptr), "l"(tma_ptr), "r"(neighbor_mbar_ptr),
+                    "n"(0), "r"(tma_coords.x), "r"(tma_coords.y), "r"(tma_coords.z), "r"(tma_coords.w), "h"(cluster_mask), "l"(make_cache_policy<policy>())
+                    : "memory"
+                );
+            }
         } else
 #endif
-        asm volatile (
-            "cp.async.bulk.tensor.5d.shared::cluster.global.tile.mbarrier::complete_tx::bytes.multicast::cluster"
-            " [%0], [%1, {%3, %4, %5, %6, %7}], [%2], %8;"
-            :
-            : "r"(dst_ptr), "l"(tma_ptr), "r"(mbar_ptr),
-            "n"(0), "r"(tma_coords.x), "r"(tma_coords.y), "r"(tma_coords.z), "r"(tma_coords.w), "h"(cluster_mask)
-            : "memory"
-        );
-=======
         if constexpr (policy == cache_policy::NORMAL) {
             asm volatile (
                 "cp.async.bulk.tensor.5d.shared::cluster.global.tile.mbarrier::complete_tx::bytes.multicast::cluster"
@@ -408,13 +405,12 @@
                 : "memory"
             );
         }
->>>>>>> 1595bb33
     }
 }
 #ifdef KITTENS_BLACKWELL
 template<ducks::st::all ST, ducks::gl::all GL, ducks::coord::tile COORD=coord<ST>>
 __device__ static inline void load_async(ST &dst, const GL &src, const COORD &idx, semaphore& bar, uint16_t cluster_mask, int dst_mbar_cta=-1) {
-    load_async<2>(dst, src, idx, bar, cluster_mask, dst_mbar_cta);
+    load_async<dim::ROW, cache_policy::NORMAL>(dst, src, idx, bar, cluster_mask, dst_mbar_cta);
 }
 #else
 template<ducks::st::all ST, ducks::gl::all GL, ducks::coord::tile COORD=coord<ST>>
