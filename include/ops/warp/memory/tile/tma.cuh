--- conflicted
+++ resolved
@@ -269,7 +269,6 @@
  * @param[in] cluster_mask The mask of the clusters to broadcast to.
  */
 #ifdef KITTENS_BLACKWELL
-<<<<<<< HEAD
 template<int axis, ducks::st::all ST, ducks::gl::all GL, ducks::coord::tile COORD=coord<ST>>
 __device__ static inline void load_async(ST &dst, const GL &src, const COORD &idx, semaphore& bar, uint16_t cluster_mask, int dst_mbar_cta=-1)
 #else
@@ -277,14 +276,6 @@
 __device__ static inline void load_async(ST &dst, const GL &src, const COORD &idx, semaphore& bar, uint16_t cluster_mask)
 #endif
 {
-=======
-template<int axis, ducks::st::all ST, ducks::gl::all GL, ducks::coord::tile COORD=coord<ST>>
-__device__ static inline void load_async(ST &dst, const GL &src, const COORD &idx, semaphore& bar, uint16_t cluster_mask, int dst_mbar_cta=-1) {
-#else
-template<int axis, ducks::st::all ST, ducks::gl::all GL, ducks::coord::tile COORD=coord<ST>>
-__device__ static inline void load_async(ST &dst, const GL &src, const COORD &idx, semaphore& bar, uint16_t cluster_mask) {
-#endif
->>>>>>> b0bf0a58
     if (::kittens::laneid() == 0) {
         uint64_t tma_ptr = reinterpret_cast<uint64_t>(src.template get_tma<ST, axis>());
         uint32_t mbar_ptr = static_cast<uint32_t>(__cvta_generic_to_shared(&bar));
