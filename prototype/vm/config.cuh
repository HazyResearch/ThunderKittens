--- conflicted
+++ resolved
@@ -14,17 +14,10 @@
             struct default_config
             {
                 // Instruction pipeline
-<<<<<<< HEAD
-                static constexpr int INSTRUCTION_PIPELINE_STAGES = 4;
-
-                // num bits required to represent num pipeline stages
-                static constexpr int INSTRUCTION_PIPELINE_STAGES_BITS = 2;
-=======
                 static constexpr int INSTRUCTION_PIPELINE_STAGES = 2;
 
                 // num bits required to represent num pipeline stages
                 static constexpr int INSTRUCTION_PIPELINE_STAGES_BITS = 1;
->>>>>>> fd2ca18b
 
                 static constexpr int INSTRUCTION_WIDTH = 32; // 128 bytes per instruction.
                 using instruction_t = int[INSTRUCTION_WIDTH];
