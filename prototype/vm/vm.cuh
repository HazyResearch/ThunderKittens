#pragma once

#include "kittens.cuh"
#include "../common/common.cuh"
#include "templates.cuh"
#include "config.cuh"
#include "util.cuh"
#include "controller/controller.cuh"
#include "launcher.cuh"
#include "storer.cuh"
#include "loader.cuh"
#include "consumer.cuh"
#include "noop.cuh"

namespace kittens {
namespace prototype {
namespace vm {

template <typename config, typename globals, typename... ops>
__device__ inline void kvm_internal(const globals &g)
{
    uint64_t start_time = (uint64_t)clock64();
#ifdef KVM_DEBUG
    if (threadIdx.x == 0)
        printf("Thread %d: Kernel launched\n", threadIdx.x);
    group<config::NUM_WARPS>::sync(15);
#endif
    __shared__ alignas(128) instruction_state_t<config> instruction_state[config::INSTRUCTION_PIPELINE_STAGES];
    __shared__ kittens::semaphore page_finished[config::NUM_PAGES][config::INSTRUCTION_PIPELINE_STAGES_BITS],
        instruction_arrived[config::INSTRUCTION_PIPELINE_STAGES],
        instruction_finished[config::INSTRUCTION_PIPELINE_STAGES],
#ifdef KITTENS_BLACKWELL
        tensor_finished,
#endif
        semaphores_ready;
    extern __shared__ int __shm[];
    void *aligned_shm_addr = (void *)((1023 + (uint64_t)&__shm[0]) & ~(uint64_t)1023);
    typename state<config>::page_array_t &pages = *reinterpret_cast<typename state<config>::page_array_t *>(aligned_shm_addr);
#ifdef KITTENS_BLACKWELL
    typename state<config>::tensor_allocator_t tensor_alloc{};
#endif
<<<<<<< HEAD
                __shared__ alignas(128) instruction_state_t<config> instruction_state[config::INSTRUCTION_PIPELINE_STAGES];
                __shared__ kittens::semaphore page_finished[config::NUM_PAGES][config::INSTRUCTION_PIPELINE_STAGES_BITS],
                    instruction_arrived[config::INSTRUCTION_PIPELINE_STAGES],
                    instruction_finished[config::INSTRUCTION_PIPELINE_STAGES],
                    tensor_finished,
                    semaphores_ready;
                extern __shared__ int __shm[];
                void *aligned_shm_addr = (void *)((1023 + (uint64_t)&__shm[0]) & ~(uint64_t)1023);
                typename state<config>::page_array_t &pages = *reinterpret_cast<typename state<config>::page_array_t *>(aligned_shm_addr);
                typename state<config>::tensor_allocator_t tensor_alloc{};
=======
>>>>>>> fd2ca18b

#ifdef KVM_DEBUG
    if (threadIdx.x == 0)
        printf("Thread %d: Pre-KVMS creation\n", threadIdx.x);
    group<config::NUM_WARPS>::sync(15);
#endif
    state<config> kvms{
        instruction_state,
        instruction_arrived,
        instruction_finished,
        0,
        0,
        {/* ... */},
        pages,
        page_finished,
#ifdef KITTENS_BLACKWELL
        tensor_finished,
#endif
        semaphores_ready,
        start_time
#ifdef KITTENS_BLACKWELL
        ,tensor_alloc
#endif
        }; // kittens virtual machine state

#ifdef KVM_DEBUG
    if (threadIdx.x == 0)
        printf("Thread %d: Created KVMS\n", threadIdx.x);
    group<config::NUM_WARPS>::sync(15);
#endif

    // Zero initial timings memory.
    if (threadIdx.x < config::TIMING_WIDTH)
    {
#pragma unroll
<<<<<<< HEAD
                    for (int i = 0; i < config::INSTRUCTION_PIPELINE_STAGES; i++)
                    {
                        instruction_state[i].timings[threadIdx.x] = 0;
                    }
                }

                if (threadIdx.x < config::INSTRUCTION_PIPELINE_STAGES)
                {
                    init_semaphore(instruction_arrived[threadIdx.x], 1);
                    init_semaphore(instruction_finished[threadIdx.x], config::NUM_WARPS - 1);
                }
                if (threadIdx.x < config::NUM_PAGES)
                {
                    for (int i = 0; i < config::INSTRUCTION_PIPELINE_STAGES_BITS; i++)
                    {
                        init_semaphore(page_finished[threadIdx.x][i], config::NUM_CONSUMER_WARPS);
                        arrive(page_finished[threadIdx.x][i], config::NUM_CONSUMER_WARPS);
                    }
                }
                if (threadIdx.x == 0)
                {
                    init_semaphore(tensor_finished, config::NUM_CONSUMER_WARPS);
                    arrive(tensor_finished, config::NUM_CONSUMER_WARPS); // Flip to state 0, to mark that it starts as available.
                    init_semaphore(semaphores_ready, 1);
                }

                asm volatile("fence.proxy.async.shared::cta;\n" ::: "memory");
                __syncthreads();

                if (config::CLUSTER_BLOCKS == 1)
                    everyone::sync(15); // all warps must arrive here, confirming semaphore initialization is visible to all threads.
                else
                    everyone::tma::cluster::sync();
=======
        for (int i = 0; i < config::INSTRUCTION_PIPELINE_STAGES; i++)
        {
            instruction_state[i].timings[threadIdx.x] = 0;
        }
    }

    if (threadIdx.x < config::INSTRUCTION_PIPELINE_STAGES)
    {
        init_semaphore(instruction_arrived[threadIdx.x], 1);
        init_semaphore(instruction_finished[threadIdx.x], config::NUM_WARPS - 1);
    }
    if (threadIdx.x < config::NUM_PAGES)
    {
        for (int i = 0; i < config::INSTRUCTION_PIPELINE_STAGES_BITS; i++)
        {
            auto count = config::NUM_CONSUMER_WARPS * (1 << i);
            init_semaphore(page_finished[threadIdx.x][i], count);
            arrive(page_finished[threadIdx.x][i], count);
        }
    }
    if (threadIdx.x == 0)
    {
#ifdef KITTENS_BLACKWELL
        init_semaphore(tensor_finished, config::NUM_CONSUMER_WARPS);
        arrive(tensor_finished, config::NUM_CONSUMER_WARPS); // Flip to state 0, to mark that it starts as available.
#endif
        init_semaphore(semaphores_ready, 1);
    }

    asm volatile("fence.proxy.async.shared::cta;\n" ::: "memory");
    __syncthreads();

    if (config::CLUSTER_BLOCKS == 1)
        everyone::sync(15); // all warps must arrive here, confirming semaphore initialization is visible to all threads.
    else
        everyone::tma::cluster::sync();
>>>>>>> fd2ca18b

#ifdef KVM_DEBUG
    if (blockIdx.x == 0 && threadIdx.x == 0)
        kvms.print();
#endif

<<<<<<< HEAD
                if (warpid() < config::NUM_CONSUMER_WARPS)
                {
                    warpgroup::increase_registers<208>();
                    ::kittens::prototype::vm::consumer::main_loop<config, globals, ops...>(g, kvms);
                }
                else
                {
                    warpgroup::decrease_registers<64>();
                    switch (warpgroup::warpid())
                    {
                    case 0:
                        ::kittens::prototype::vm::loader::main_loop<config, globals, ops...>(g, kvms);
                        break;
                    case 1:
                        ::kittens::prototype::vm::storer::main_loop<config, globals, ops...>(g, kvms);
                        break;
                    case 2:
                        ::kittens::prototype::vm::launcher::main_loop<config, globals, ops...>(g, kvms);
                        break;
                    case 3:
                        ::kittens::prototype::vm::controller::main_loop<config, globals, ops...>(g, kvms);
                        break;
                    default:
                        asm volatile("trap;");
                    }
                }
=======
    if (warpid() < config::NUM_CONSUMER_WARPS)
    {
        warpgroup::increase_registers<config::CONSUMER_REGISTERS>();
        ::kittens::prototype::vm::consumer::main_loop<config, globals, ops...>(g, kvms);
    }
    else
    {
        warpgroup::decrease_registers<config::NON_CONSUMER_REGISTERS>();
        switch (warpgroup::warpid())
        {
        case 0:
            ::kittens::prototype::vm::loader::main_loop<config, globals, ops...>(g, kvms);
            break;
        case 1:
            ::kittens::prototype::vm::storer::main_loop<config, globals, ops...>(g, kvms);
            break;
        case 2:
            ::kittens::prototype::vm::launcher::main_loop<config, globals, ops...>(g, kvms);
            break;
        case 3:
            ::kittens::prototype::vm::controller::main_loop<config, globals, ops...>(g, kvms);
            break;
        default:
            asm volatile("trap;");
        }
    }
>>>>>>> fd2ca18b

#ifdef KVM_DEBUG
    printf("Thread %d arriving at final barrier\n", threadIdx.x);
#endif

    if (config::CLUSTER_BLOCKS > 1)
        everyone::tma::cluster::sync();
    else
        everyone::sync(15);

#ifdef KVM_DEBUG
    uint64_t end_time = (uint64_t)clock64();
    if (threadIdx.x == 0)
        printf("Overall VM execution time: %lu\n", end_time - start_time);
#endif
}

// Forward a NoOp to the VM, to ensure that the VM can support zeros.
template <typename config, typename globals, typename... ops>
struct kittens_virtual_machine
{
    __device__ inline static void run(const globals &g)
    {
        kvm_internal<config, globals, NoOp<config>, ops...>(g);
    }
};

template <typename config, typename globals, typename... ops>
__launch_bounds__(config::NUM_THREADS, 1)
    __cluster_dims__(config::CLUSTER_BLOCKS)
        __global__ void kvm(const __grid_constant__ globals g)
{
    kittens_virtual_machine<config, globals, ops...>::run(g);
}

} // namespace vm
} // namespace prototype
} // namespace kittens<|MERGE_RESOLUTION|>--- conflicted
+++ resolved
@@ -39,19 +39,6 @@
 #ifdef KITTENS_BLACKWELL
     typename state<config>::tensor_allocator_t tensor_alloc{};
 #endif
-<<<<<<< HEAD
-                __shared__ alignas(128) instruction_state_t<config> instruction_state[config::INSTRUCTION_PIPELINE_STAGES];
-                __shared__ kittens::semaphore page_finished[config::NUM_PAGES][config::INSTRUCTION_PIPELINE_STAGES_BITS],
-                    instruction_arrived[config::INSTRUCTION_PIPELINE_STAGES],
-                    instruction_finished[config::INSTRUCTION_PIPELINE_STAGES],
-                    tensor_finished,
-                    semaphores_ready;
-                extern __shared__ int __shm[];
-                void *aligned_shm_addr = (void *)((1023 + (uint64_t)&__shm[0]) & ~(uint64_t)1023);
-                typename state<config>::page_array_t &pages = *reinterpret_cast<typename state<config>::page_array_t *>(aligned_shm_addr);
-                typename state<config>::tensor_allocator_t tensor_alloc{};
-=======
->>>>>>> fd2ca18b
 
 #ifdef KVM_DEBUG
     if (threadIdx.x == 0)
@@ -87,41 +74,6 @@
     if (threadIdx.x < config::TIMING_WIDTH)
     {
 #pragma unroll
-<<<<<<< HEAD
-                    for (int i = 0; i < config::INSTRUCTION_PIPELINE_STAGES; i++)
-                    {
-                        instruction_state[i].timings[threadIdx.x] = 0;
-                    }
-                }
-
-                if (threadIdx.x < config::INSTRUCTION_PIPELINE_STAGES)
-                {
-                    init_semaphore(instruction_arrived[threadIdx.x], 1);
-                    init_semaphore(instruction_finished[threadIdx.x], config::NUM_WARPS - 1);
-                }
-                if (threadIdx.x < config::NUM_PAGES)
-                {
-                    for (int i = 0; i < config::INSTRUCTION_PIPELINE_STAGES_BITS; i++)
-                    {
-                        init_semaphore(page_finished[threadIdx.x][i], config::NUM_CONSUMER_WARPS);
-                        arrive(page_finished[threadIdx.x][i], config::NUM_CONSUMER_WARPS);
-                    }
-                }
-                if (threadIdx.x == 0)
-                {
-                    init_semaphore(tensor_finished, config::NUM_CONSUMER_WARPS);
-                    arrive(tensor_finished, config::NUM_CONSUMER_WARPS); // Flip to state 0, to mark that it starts as available.
-                    init_semaphore(semaphores_ready, 1);
-                }
-
-                asm volatile("fence.proxy.async.shared::cta;\n" ::: "memory");
-                __syncthreads();
-
-                if (config::CLUSTER_BLOCKS == 1)
-                    everyone::sync(15); // all warps must arrive here, confirming semaphore initialization is visible to all threads.
-                else
-                    everyone::tma::cluster::sync();
-=======
         for (int i = 0; i < config::INSTRUCTION_PIPELINE_STAGES; i++)
         {
             instruction_state[i].timings[threadIdx.x] = 0;
@@ -158,41 +110,12 @@
         everyone::sync(15); // all warps must arrive here, confirming semaphore initialization is visible to all threads.
     else
         everyone::tma::cluster::sync();
->>>>>>> fd2ca18b
 
 #ifdef KVM_DEBUG
     if (blockIdx.x == 0 && threadIdx.x == 0)
         kvms.print();
 #endif
 
-<<<<<<< HEAD
-                if (warpid() < config::NUM_CONSUMER_WARPS)
-                {
-                    warpgroup::increase_registers<208>();
-                    ::kittens::prototype::vm::consumer::main_loop<config, globals, ops...>(g, kvms);
-                }
-                else
-                {
-                    warpgroup::decrease_registers<64>();
-                    switch (warpgroup::warpid())
-                    {
-                    case 0:
-                        ::kittens::prototype::vm::loader::main_loop<config, globals, ops...>(g, kvms);
-                        break;
-                    case 1:
-                        ::kittens::prototype::vm::storer::main_loop<config, globals, ops...>(g, kvms);
-                        break;
-                    case 2:
-                        ::kittens::prototype::vm::launcher::main_loop<config, globals, ops...>(g, kvms);
-                        break;
-                    case 3:
-                        ::kittens::prototype::vm::controller::main_loop<config, globals, ops...>(g, kvms);
-                        break;
-                    default:
-                        asm volatile("trap;");
-                    }
-                }
-=======
     if (warpid() < config::NUM_CONSUMER_WARPS)
     {
         warpgroup::increase_registers<config::CONSUMER_REGISTERS>();
@@ -219,7 +142,6 @@
             asm volatile("trap;");
         }
     }
->>>>>>> fd2ca18b
 
 #ifdef KVM_DEBUG
     printf("Thread %d arriving at final barrier\n", threadIdx.x);
