--- conflicted
+++ resolved
@@ -75,11 +75,7 @@
         init_semaphore(semaphores_ready, 1);
     }
 
-<<<<<<< HEAD
-    __threadfence_system();
-=======
     asm volatile("fence.proxy.async.shared::cta;\n" ::: "memory");
->>>>>>> b5420007
     __syncthreads();
 
     if(config::CLUSTER_BLOCKS == 1) everyone::sync(15); // all warps must arrive here, confirming semaphore initialization is visible to all threads.
