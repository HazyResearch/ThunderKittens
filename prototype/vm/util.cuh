--- conflicted
+++ resolved
@@ -153,21 +153,9 @@
     }
 
     __device__ inline void finish_page(int pid, int count) {
-<<<<<<< HEAD
-        auto next_instruction_index = instruction_index + 1;
-
-        #pragma unroll
-        for (int i = 0; i < config::INSTRUCTION_PIPELINE_STAGES_BITS; i++) {
-            // auto should_flip = (next_instruction_index % (1 << i)) == 0;
-            bool should_flip = (next_instruction_index & ((1 << i) - 1)) == 0;
-            if (should_flip) {
-                arrive(page_finished[pid][i], count);
-            }
-=======
         #pragma unroll
         for (int i = 0; i < config::INSTRUCTION_PIPELINE_STAGES_BITS; i++) {
             arrive(page_finished[pid][i], count);
->>>>>>> fd2ca18b
         }
     }
 
@@ -229,12 +217,6 @@
 
 constexpr int TEVENT_AT_GMEM_WAIT = 44;
 constexpr int TEVENT_DONE_GMEM_WAIT = 45;
-<<<<<<< HEAD
-
-constexpr int TEVENT_OUTPUT_READY = 46;
-
-constexpr int FREE_SLOTS_START = 47;
-=======
 constexpr int TEVENT_AT_GMEM_STORE = 46;
 constexpr int TEVENT_DONE_GMEM_STORE = 47;
 
@@ -249,7 +231,6 @@
 constexpr int TEVENT_OUTPUT_READY = 54;
 
 constexpr int FREE_SLOTS_START = 55;
->>>>>>> fd2ca18b
 
 constexpr int TEVENT_TRIPLES_START = 100;
 constexpr int TEVENT_TRIPLES_END = 110;
@@ -292,11 +273,7 @@
         kvms.await_instruction(); \
         if (laneid() == 0) { \
             if (is_consumer) { \
-<<<<<<< HEAD
-                kvms.record(start_event + warpid()); \
-=======
                 kvms.record(start_event + 2 * warpid()); \
->>>>>>> fd2ca18b
             } \
             else { \
                 kvms.record(start_event); \
@@ -305,11 +282,7 @@
         dispatch_op<name##_op_dispatcher<config, globals>::dispatcher, ops...>::template run<void, config, globals, ::kittens::prototype::vm::state<config>>(kvms.instruction()[0], g, kvms); \
         if (laneid() == 0) { \
             if (is_consumer) { \
-<<<<<<< HEAD
-                kvms.record(start_event + config::NUM_CONSUMER_WARPS + warpid()); \
-=======
                 kvms.record(start_event + 2 * warpid() + 1); \
->>>>>>> fd2ca18b
             } \
             else { \
                 kvms.record(start_event + 1); \
