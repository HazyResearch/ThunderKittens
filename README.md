--- conflicted
+++ resolved
@@ -25,11 +25,7 @@
     <img src="assets/attn.png" height=600 alt="Flash Attention 3, but with kittens!" style="margin-bottom:px"/> 
 </div>
 
-<<<<<<< HEAD
 Join us on Discord to get involved: [ThunderKittens channel @ GPU Mode Discord](https://discord.com/channels/1189498204333543425/1300872762163728550)!!!! Here is the invite link to GPU mode: https://discord.gg/gpumode
-=======
-Join us on Discord to get involved: [discord.gg/gpumode](discord.gg/gpumode)!! Look for the ThunderKittens channel. 
->>>>>>> 423118d6
 
 ThunderKittens is built from the hardware up -- we do what the silicon tells us. And modern GPUs tell us that they want to work with fairly small tiles of data. A GPU is not really a 1000x1000 matrix multiply machine (even if it is often used as such); it’s a manycore processor where each core can efficiently run ~16x16 matrix multiplies. Consequently, ThunderKittens is built around manipulating tiles of data no smaller than 16x16 values.
 
@@ -249,11 +245,9 @@
 - [Easier, Better, Faster, Cuter Blogpost, Oct. 2024](https://hazyresearch.stanford.edu/blog/2024-10-29-tk2)
 - [GPUs Go Brrr Blogpost, May 2024](https://hazyresearch.stanford.edu/blog/2024-05-12-tk)
 - [ThunderKittens: Bringing fp8 to theaters near you, Nov 2024](https://hazyresearch.stanford.edu/blog/2024-11-27-tk-fp8)
-
-<<<<<<< HEAD
+- [ThunderMittens For Your ThunderKittens, Nov 2024](https://hazyresearch.stanford.edu/blog/2024-11-28-tk-mlx)
+
+Please check out our paper for even more details: [paper](https://arxiv.org/abs/2410.20399)
+
 Join us and get involved at the [ThunderKittens channel @ GPU Mode Discord](https://discord.com/channels/1189498204333543425/1300872762163728550)!!!!  Here is the invite link to GPU mode: https://discord.gg/gpumode
-=======
-Please check out our paper for even more details: [paper](https://arxiv.org/abs/2410.20399)
-
-Join us and get involved at the GPU MODE Discord: [discord.gg/gpumode](discord.gg/gpumode). Look for the ThunderKittens channel.
->>>>>>> 423118d6
+
