import math

import torch
import torch.nn.functional as F
from einops import einsum, rearrange
from kvm_runner.instructions import (
    AttentionReduction,
    DownProjResidual,
    Globals,
    Instruction,
    LayerNorm_QKV_MatVecRopeAppend,
    LayerNormDoubleMatVecSiLU,
    O_ProjResidual,
    PartialAttention,
    PrintState,
)
from kvm_runner.llama import (
    BatchState,
    LlamaForCausalLM,
    apply_rotary_pos_emb_interleaved,
)
from kvm_runner.scheduler import PrintInfo, schedule_model
from kvm_runner.utils import trepr
from torch import Tensor


def get_start_end(block_size: int, block_idx: int):
    start = block_size * block_idx
    end = start + block_size
    return start, end


def matvec(
    mat: Tensor, vec: Tensor, 
    block_size: int, block_idx: int, 
    reduce: bool = False,
    reduction_size: int = 0, 
    reduction_idx: int = 0
):
    start, end = get_start_end(block_size, block_idx)
    if reduce:
        red_start, red_end = get_start_end(reduction_size, reduction_idx)
        mat = mat[start:end, red_start:red_end]
        vec = vec[red_start:red_end]
    else:
        mat = mat[start:end]

    out = einsum(mat, vec, "o i, i -> o")
    return out, start, end


def rms_norm(inp: Tensor, weight: Tensor, eps: float):
    input_dtype = inp.dtype
    inp = inp.to(torch.float32)
    variance = inp.pow(2).mean(-1, keepdim=True)
    inp = inp * torch.rsqrt(variance + eps)

    return weight * inp.to(input_dtype)


def matvec_with_residual(
    mat: Tensor, vec: Tensor, residual: Tensor, 
    block_size: int, block_idx: int, 
    reduction_size: int, reduction_idx: int
):
    matvec_out, start, end = matvec(
        mat, vec, block_size, block_idx, True, reduction_size, reduction_idx
    )
    residual[start:end] += matvec_out


def o_proj_residual(globals: Globals, instruction: O_ProjResidual):
    # Barrier check
    op_barriers = globals.barriers[instruction.layer_idx, instruction.opcode() - 1]
    assert op_barriers[0] == 32  # the dumb way

    matvec_with_residual(
        mat=globals.o_proj[instruction.layer_idx],
        vec=globals.attn_out,
        residual=globals.hidden_states,
        block_size=globals.o_proj_block_size,
        block_idx=instruction.output_block_idx,
        reduction_size=globals.matvec_reduction_size,
        reduction_idx=instruction.reduction_idx,
    )

    # Barrier update
    next_op_barriers = globals.barriers[instruction.layer_idx, instruction.opcode()]
    next_op_barriers[0] += 1


def down_proj_residual(globals: Globals, instruction: DownProjResidual):
    # Barrier check
    op_barriers = globals.barriers[instruction.layer_idx, instruction.opcode() - 1]
    assert op_barriers[0] == 512  # 8192 / 16

    matvec_with_residual(
        mat=globals.down_proj[instruction.layer_idx],
        vec=globals.silu_out,
        residual=globals.hidden_states,
        block_size=globals.down_proj_block_size,
        block_idx=instruction.output_block_idx,
        reduction_size=globals.matvec_reduction_size,
        reduction_idx=instruction.reduction_idx,
    )

    # Barrier update (the first op on the next layer)
    if instruction.layer_idx < globals.num_hidden_layers - 1:
        next_op_barriers = globals.barriers[instruction.layer_idx + 1, 0]
        next_op_barriers[0] += 1


def layer_norm_double_matvec_silu(
    globals: Globals, instruction: LayerNormDoubleMatVecSiLU
):
    # Barrier check
    op_barriers = globals.barriers[instruction.layer_idx, instruction.opcode() - 1]
    assert op_barriers[0] == 128

    post_ln = rms_norm(
        inp=globals.hidden_states,
        weight=globals.mlp_ln_weight[instruction.layer_idx],
        eps=globals.rms_norm_eps,
    )

    block_size = globals.up_gate_proj_block_size

    up_matvec, start, end = matvec(
        mat=globals.up_proj[instruction.layer_idx],
        vec=post_ln,
        block_size=block_size,
        block_idx=instruction.output_block_idx,
    )

    gate_matvec, _, _ = matvec(
        mat=globals.gate_proj[instruction.layer_idx],
        vec=post_ln,
        block_size=block_size,
        block_idx=instruction.output_block_idx,
    )

    post_silu = F.silu(gate_matvec) * up_matvec

    globals.silu_out[start:end] = post_silu

    # Barrier update
    next_op_barriers = globals.barriers[instruction.layer_idx, instruction.opcode()]
    next_op_barriers[0] += 1


def layer_norm_matvec_rope_append(
    globals: Globals, instruction: LayerNorm_QKV_MatVecRopeAppend
):
    layer_idx = instruction.layer_idx

    # Barrier check
    if layer_idx > 0:
        op_barriers = globals.barriers[layer_idx, instruction.opcode() - 1]
<<<<<<< HEAD
        assert op_barriers[0] == 128
=======
        assert(op_barriers[0] == 512)
>>>>>>> 6679cb1c

    post_ln = rms_norm(
        inp=globals.hidden_states,
        weight=globals.attn_ln_weight[layer_idx],
        eps=globals.rms_norm_eps,
    )

    matmul_output = einsum(
        globals.qkv_proj[layer_idx],
        post_ln,
        "o i, i -> o",
    )

    k_start = globals.num_attention_heads * globals.head_dim
    v_start = k_start + globals.num_kv_heads * globals.head_dim

    q = matmul_output[:k_start]
    k = matmul_output[k_start:v_start]
    v = matmul_output[v_start:]

    q_arr = rearrange(q, "(h d) -> h d", h=globals.num_attention_heads)
    k_arr = rearrange(k, "(h d) -> h d", h=globals.num_kv_heads)

    pos_id = globals.pos_id
    q_with_rope, k_with_rope = apply_rotary_pos_emb_interleaved(
        q=q_arr,
        k=k_arr,
        cos=globals.rope_cos[pos_id],
        sin=globals.rope_sin[pos_id],
        unsqueeze_dim=0,
    )

    start, end = get_start_end(globals.qkv_block_size, instruction.output_block_idx)
    if start < k_start:
        globals.post_ln_rope_q[start:end] = q_with_rope.view(-1)[start:end]
    elif start < v_start:
        start_in_k = start - k_start
        end_in_k = end - k_start
        globals.k_cache[layer_idx, pos_id].view(-1)[start_in_k:end_in_k] = (
            k_with_rope.view(-1)[start_in_k:end_in_k]
        )
    else:
        start_in_v = start - v_start
        end_in_v = end - v_start
        globals.v_cache[layer_idx, pos_id].view(-1)[start_in_v:end_in_v] = v.view(-1)[
            start_in_v:end_in_v
        ]

    # Barrier update
    next_op_barriers = globals.barriers[instruction.layer_idx, instruction.opcode()]
    next_op_barriers[instruction.output_block_idx // 4] += 1


def partial_attention(globals: Globals, instruction: PartialAttention):
    gqa_ratio = globals.num_attention_heads // globals.num_kv_heads

    # Barrier check
    op_barriers = globals.barriers[instruction.layer_idx, instruction.opcode() - 1]
    for i in range(gqa_ratio):
        assert op_barriers[instruction.kv_head_idx * gqa_ratio + i] == 4
    assert op_barriers[globals.num_attention_heads + instruction.kv_head_idx] == 4
    assert (
        op_barriers[
            globals.num_attention_heads + globals.num_kv_heads + instruction.kv_head_idx
        ]
        == 4
    )

    kv_block_size = globals.attn_kv_block_size
    seq_len = globals.pos_id + 1
    layer_idx = instruction.layer_idx
    kv_head_idx = instruction.kv_head_idx

    total_blocks = math.ceil(seq_len / kv_block_size)
    blocks_per_partial = math.ceil(total_blocks / instruction.num_partials)

    start_block = instruction.partial_idx * blocks_per_partial
    end_block = min(start_block + blocks_per_partial, total_blocks)

    start_token = start_block * kv_block_size
    end_token = min(end_block * kv_block_size, seq_len)

    k = globals.k_cache[layer_idx, start_token:end_token, kv_head_idx]
    v = globals.v_cache[layer_idx, start_token:end_token, kv_head_idx]

    head_start = kv_head_idx * gqa_ratio
    head_end = head_start + gqa_ratio

    q = globals.post_ln_rope_q.view(globals.num_attention_heads, -1)[
        head_start:head_end
    ]

    qk = einsum(q.float(), k.float(), "h i, k i -> h k")
    scaled_qk = qk * globals.attn_scale

    # casting the output of the softmax to 16-bit causes small numerical differences
    softmax = torch.softmax(scaled_qk, dim=-1)

    lse = torch.logsumexp(scaled_qk, dim=-1)

    out = einsum(softmax.float(), v.float(), "h k, k o -> h o")

    globals.attn_lse_intermediates[head_start:head_end, instruction.partial_idx] = lse
    globals.attn_out_intermediates[head_start:head_end, instruction.partial_idx] = out

    # Barrier update
    next_op_barriers = globals.barriers[instruction.layer_idx, instruction.opcode()]
    next_op_barriers[head_start:head_end] += 1


def attention_reduction(globals: Globals, instruction: AttentionReduction):
    head_idx = instruction.head_idx

    # Barrier check
    op_barriers = globals.barriers[instruction.layer_idx, instruction.opcode() - 1]
    assert op_barriers[head_idx] == instruction.num_partials

    indices_to_reduce = torch.tensor(
        instruction.reduction_list,
        dtype=torch.long,
        device=globals.hidden_states.device,
    )

    lses = globals.attn_lse_intermediates[head_idx, indices_to_reduce]
    outs = globals.attn_out_intermediates[head_idx, indices_to_reduce]

    max_lse = torch.max(lses)

    adjusted_factors = (lses - max_lse).exp()
    new_denominator = adjusted_factors.sum()

    reduced = (outs * adjusted_factors.unsqueeze(1)).sum(dim=0) / new_denominator

    if instruction.is_terminal:
        globals.attn_out.view(globals.num_attention_heads, -1)[head_idx] = reduced
    else:
        new_lse = new_denominator.log()
        output_slot = instruction.output_partial_idx
        globals.attn_lse_intermediates[head_idx, output_slot] = new_lse
        globals.attn_out_intermediates[head_idx, output_slot] = reduced

    # Barrier update
    next_op_barriers = globals.barriers[instruction.layer_idx, instruction.opcode()]
    next_op_barriers[0] += 1  # the dumb way


def print_state(globals: Globals, instruction: PrintState):
    print_info = instruction.print_info
    if (
        print_info.layer_filter is None
        or instruction.layer_idx in print_info.layer_filter
    ) and (
        print_info.name_filter is None or instruction.name in print_info.name_filter
    ):
        print(f"State at layer={instruction.layer_idx}, op={instruction.name}")
        for state in print_info.state_filter:
            attr = getattr(globals, state)
            print(f"{state}: {trepr(attr) if isinstance(attr, Tensor) else attr}")


INSTRUCTION_TO_SOLVER = {
    LayerNorm_QKV_MatVecRopeAppend: layer_norm_matvec_rope_append,
    LayerNormDoubleMatVecSiLU: layer_norm_double_matvec_silu,
    O_ProjResidual: o_proj_residual,
    DownProjResidual: down_proj_residual,
    PartialAttention: partial_attention,
    AttentionReduction: attention_reduction,
    PrintState: print_state,
}


def interpret_with_pyvm(globals: Globals, instructions: list[Instruction]):
    for instruction in instructions:
        INSTRUCTION_TO_SOLVER[type(instruction)](globals, instruction)


class PyVM_Runner:
    def __init__(
        self,
        model: LlamaForCausalLM,
        prompt_len: int,
        ntok: int,
        print_info: PrintInfo | None = None,
    ):
        self.model = model

        self.globals, self.instructions = schedule_model(
            self.model,
            prompt_len=prompt_len,
            ntok=ntok,
            print_info=print_info,
        )

    def run(self, input_ids: Tensor, pos_id: int):
        batch_state = BatchState(
            input_ids=input_ids,
        )

        post_embedding: BatchState = self.model.model.embed_tokens(batch_state)
        hiddens = post_embedding.hidden_states
        assert hiddens is not None
        self.globals.hidden_states[:] = hiddens
        self.globals.barriers.zero_()
        self.globals.pos_id = pos_id

        interpret_with_pyvm(self.globals, self.instructions)

        output_hiddens = self.globals.hidden_states

        post_embedding.hidden_states = output_hiddens

        post_lm_head: BatchState = self.model.lm_head(post_embedding)

        output_ids = post_lm_head.output_ids
        assert output_ids is not None
        return output_ids<|MERGE_RESOLUTION|>--- conflicted
+++ resolved
@@ -31,11 +31,13 @@
 
 
 def matvec(
-    mat: Tensor, vec: Tensor, 
-    block_size: int, block_idx: int, 
+    mat: Tensor,
+    vec: Tensor,
+    block_size: int,
+    block_idx: int,
     reduce: bool = False,
-    reduction_size: int = 0, 
-    reduction_idx: int = 0
+    reduction_size: int = 0,
+    reduction_idx: int = 0,
 ):
     start, end = get_start_end(block_size, block_idx)
     if reduce:
@@ -59,9 +61,13 @@
 
 
 def matvec_with_residual(
-    mat: Tensor, vec: Tensor, residual: Tensor, 
-    block_size: int, block_idx: int, 
-    reduction_size: int, reduction_idx: int
+    mat: Tensor,
+    vec: Tensor,
+    residual: Tensor,
+    block_size: int,
+    block_idx: int,
+    reduction_size: int,
+    reduction_idx: int,
 ):
     matvec_out, start, end = matvec(
         mat, vec, block_size, block_idx, True, reduction_size, reduction_idx
@@ -156,11 +162,7 @@
     # Barrier check
     if layer_idx > 0:
         op_barriers = globals.barriers[layer_idx, instruction.opcode() - 1]
-<<<<<<< HEAD
-        assert op_barriers[0] == 128
-=======
-        assert(op_barriers[0] == 512)
->>>>>>> 6679cb1c
+        assert op_barriers[0] == 512
 
     post_ln = rms_norm(
         inp=globals.hidden_states,
