import math

import torch
import torch.nn.functional as F
from einops import einsum, rearrange
from kvm_runner.instructions import (
    AttentionReduction,
    DownProjResidual,
    Globals,
    Instruction,
    LayerNorm_QKV_MatVecRopeAppend,
    LayerNormDoubleMatVecSiLU,
    O_ProjResidual,
    PartialAttention,
    PrintState,
)
from kvm_runner.llama import (
    BatchState,
    LlamaForCausalLM,
    apply_rotary_pos_emb_interleaved,
)
from kvm_runner.scheduler import PrintInfo, schedule_model
from kvm_runner.utils import trepr
from torch import Tensor


def get_start_end(block_size: int, block_idx: int):
    start = block_size * block_idx
    end = start + block_size
    return start, end


def matvec(
    mat: Tensor,
    vec: Tensor,
    block_size: int,
    block_idx: int,
    reduce: bool = False,
    reduction_size: int = 0,
    reduction_idx: int = 0,
):
    start, end = get_start_end(block_size, block_idx)
    if reduce:
        red_start, red_end = get_start_end(reduction_size, reduction_idx)
        mat = mat[start:end, red_start:red_end]
        vec = vec[red_start:red_end]
    else:
        mat = mat[start:end]

    out = einsum(mat, vec, "o i, i -> o")
    return out, start, end


def rms_norm(inp: Tensor, weight: Tensor, eps: float):
    input_dtype = inp.dtype
    inp = inp.to(torch.float32)
    variance = inp.pow(2).mean(-1, keepdim=True)
    inp = inp * torch.rsqrt(variance + eps)

    return weight * inp.to(input_dtype)


def matvec_with_residual(
    mat: Tensor,
    vec: Tensor,
    residual: Tensor,
    block_size: int,
    block_idx: int,
    reduction_size: int,
    reduction_idx: int,
):
    matvec_out, start, end = matvec(
        mat, vec, block_size, block_idx, True, reduction_size, reduction_idx
    )
    residual[start:end] += matvec_out


def o_proj_residual(globals: Globals, instruction: O_ProjResidual):
    # Barrier check
    op_barriers = globals.barriers[instruction.layer_idx, instruction.opcode() - 1]
<<<<<<< HEAD
    assert(op_barriers[0] == globals.num_attention_heads // globals.attn_reduction_size)
=======
    assert op_barriers[0] == 32  # the dumb way
>>>>>>> ee589182

    matvec_with_residual(
        mat=globals.o_proj[instruction.layer_idx],
        vec=globals.attn_out,
        residual=globals.hidden_states,
        block_size=globals.o_proj_block_size,
        block_idx=instruction.output_block_idx,
        reduction_size=globals.matvec_reduction_size,
        reduction_idx=instruction.reduction_idx,
    )

    # Barrier update
    next_op_barriers = globals.barriers[instruction.layer_idx, instruction.opcode()]
    next_op_barriers[0] += 1


def down_proj_residual(globals: Globals, instruction: DownProjResidual):
    # Barrier check
    op_barriers = globals.barriers[instruction.layer_idx, instruction.opcode() - 1]
    assert op_barriers[0] == 512  # 8192 / 16

    matvec_with_residual(
        mat=globals.down_proj[instruction.layer_idx],
        vec=globals.silu_out,
        residual=globals.hidden_states,
        block_size=globals.down_proj_block_size,
        block_idx=instruction.output_block_idx,
        reduction_size=globals.matvec_reduction_size,
        reduction_idx=instruction.reduction_idx,
    )

    # Barrier update (the first op on the next layer)
    if instruction.layer_idx < globals.num_hidden_layers - 1:
        next_op_barriers = globals.barriers[instruction.layer_idx + 1, 0]
        next_op_barriers[0] += 1


def layer_norm_double_matvec_silu(
    globals: Globals, instruction: LayerNormDoubleMatVecSiLU
):
    # Barrier check
    op_barriers = globals.barriers[instruction.layer_idx, instruction.opcode() - 1]
    assert op_barriers[0] == 128

    post_ln = rms_norm(
        inp=globals.hidden_states,
        weight=globals.mlp_ln_weight[instruction.layer_idx],
        eps=globals.rms_norm_eps,
    )

    block_size = globals.up_gate_proj_block_size

    up_matvec, start, end = matvec(
        mat=globals.up_proj[instruction.layer_idx],
        vec=post_ln,
        block_size=block_size,
        block_idx=instruction.output_block_idx,
    )

    gate_matvec, _, _ = matvec(
        mat=globals.gate_proj[instruction.layer_idx],
        vec=post_ln,
        block_size=block_size,
        block_idx=instruction.output_block_idx,
    )

    post_silu = F.silu(gate_matvec) * up_matvec

    globals.silu_out[start:end] = post_silu

    # Barrier update
    next_op_barriers = globals.barriers[instruction.layer_idx, instruction.opcode()]
    next_op_barriers[0] += 1


def layer_norm_matvec_rope_append(
    globals: Globals, instruction: LayerNorm_QKV_MatVecRopeAppend
):
    layer_idx = instruction.layer_idx

    # Barrier check
    if layer_idx > 0:
        op_barriers = globals.barriers[layer_idx, instruction.opcode() - 1]
        assert op_barriers[0] == 512

    post_ln = rms_norm(
        inp=globals.hidden_states,
        weight=globals.attn_ln_weight[layer_idx],
        eps=globals.rms_norm_eps,
    )

    matmul_output = einsum(
        globals.qkv_proj[layer_idx],
        post_ln,
        "o i, i -> o",
    )

    k_start = globals.num_attention_heads * globals.head_dim
    v_start = k_start + globals.num_kv_heads * globals.head_dim

    q = matmul_output[:k_start]
    k = matmul_output[k_start:v_start]
    v = matmul_output[v_start:]

    q_arr = rearrange(q, "(h d) -> h d", h=globals.num_attention_heads)
    k_arr = rearrange(k, "(h d) -> h d", h=globals.num_kv_heads)

    pos_id = globals.pos_id
    q_with_rope, k_with_rope = apply_rotary_pos_emb_interleaved(
        q=q_arr,
        k=k_arr,
        cos=globals.rope_cos[pos_id],
        sin=globals.rope_sin[pos_id],
        unsqueeze_dim=0,
    )

    start, end = get_start_end(globals.qkv_block_size, instruction.output_block_idx)
    if start < k_start:
        globals.post_ln_rope_q[start:end] = q_with_rope.view(-1)[start:end]
    elif start < v_start:
        start_in_k = start - k_start
        end_in_k = end - k_start
        globals.k_cache[layer_idx, pos_id].view(-1)[start_in_k:end_in_k] = (
            k_with_rope.view(-1)[start_in_k:end_in_k]
        )
    else:
        start_in_v = start - v_start
        end_in_v = end - v_start
        globals.v_cache[layer_idx, pos_id].view(-1)[start_in_v:end_in_v] = v.view(-1)[
            start_in_v:end_in_v
        ]

    # Barrier update
    next_op_barriers = globals.barriers[instruction.layer_idx, instruction.opcode()]
    next_op_barriers[instruction.output_block_idx // 4] += 1


def partial_attention(globals: Globals, instruction: PartialAttention):
    gqa_ratio = globals.num_attention_heads // globals.num_kv_heads

    # Barrier check
    op_barriers = globals.barriers[instruction.layer_idx, instruction.opcode() - 1]
    for i in range(gqa_ratio):
        assert op_barriers[instruction.kv_head_idx * gqa_ratio + i] == 4
    assert op_barriers[globals.num_attention_heads + instruction.kv_head_idx] == 4
    assert (
        op_barriers[
            globals.num_attention_heads + globals.num_kv_heads + instruction.kv_head_idx
        ]
        == 4
    )

    kv_block_size = globals.attn_kv_block_size
    seq_len = globals.pos_id + 1
    layer_idx = instruction.layer_idx
    kv_head_idx = instruction.kv_head_idx

    total_blocks = math.ceil(seq_len / kv_block_size)
    blocks_per_partial = math.ceil(total_blocks / instruction.num_partials)

    start_block = instruction.partial_idx * blocks_per_partial
    end_block = min(start_block + blocks_per_partial, total_blocks)

    start_token = start_block * kv_block_size
    end_token = min(end_block * kv_block_size, seq_len)

    k = globals.k_cache[layer_idx, start_token:end_token, kv_head_idx]
    v = globals.v_cache[layer_idx, start_token:end_token, kv_head_idx]

    head_start = kv_head_idx * gqa_ratio
    head_end = head_start + gqa_ratio

    q = globals.post_ln_rope_q.view(globals.num_attention_heads, -1)[
        head_start:head_end
    ]

    qk = einsum(q.float(), k.float(), "h i, k i -> h k")
    scaled_qk = qk * globals.attn_scale

    # casting the output of the softmax to 16-bit causes small numerical differences
    softmax = torch.softmax(scaled_qk, dim=-1)

    lse = torch.logsumexp(scaled_qk, dim=-1)

    out = einsum(softmax.float(), v.float(), "h k, k o -> h o")

    globals.attn_lse_intermediates[head_start:head_end, instruction.partial_idx] = lse
    globals.attn_out_intermediates[head_start:head_end, instruction.partial_idx] = out

    # Barrier update
    next_op_barriers = globals.barriers[instruction.layer_idx, instruction.opcode()]
    next_op_barriers[head_start:head_end] += 1


<<<<<<< HEAD
    head_start_idx = instruction.head_start_idx

    # Barrier check
    op_barriers = globals.barriers[instruction.layer_idx, instruction.opcode() - 1]
    assert(op_barriers[head_start_idx] == instruction.num_partials)
=======
def attention_reduction(globals: Globals, instruction: AttentionReduction):
    head_idx = instruction.head_idx

    # Barrier check
    op_barriers = globals.barriers[instruction.layer_idx, instruction.opcode() - 1]
    assert op_barriers[head_idx] == instruction.num_partials
>>>>>>> ee589182

    indices_to_reduce = torch.tensor(
        instruction.reduction_list,
        dtype=torch.long,
        device=globals.hidden_states.device,
    )

    lses = globals.attn_lse_intermediates[
        head_start_idx:head_start_idx+globals.attn_reduction_size, indices_to_reduce
    ]
    outs = globals.attn_out_intermediates[
        head_start_idx:head_start_idx+globals.attn_reduction_size, indices_to_reduce
    ]

    max_lse = torch.max(lses, dim=-1, keepdim=True).values

    adjusted_factors = (lses - max_lse).exp()
    new_denominator = adjusted_factors.sum(dim=-1, keepdim=True)

    reduced = (outs * adjusted_factors.unsqueeze(-1)).sum(dim=1) / new_denominator

    if instruction.is_terminal:
        globals.attn_out.view(globals.num_attention_heads, -1)[
            head_start_idx:head_start_idx+globals.attn_reduction_size
        ] = reduced
    else:
        new_lse = new_denominator.log()
        output_slot = instruction.output_partial_idx
<<<<<<< HEAD
        globals.attn_lse_intermediates[
            head_start_idx:head_start_idx+globals.attn_reduction_size, output_slot
        ] = new_lse
        globals.attn_out_intermediates[
            head_start_idx:head_start_idx+globals.attn_reduction_size, output_slot
        ] = reduced
=======
        globals.attn_lse_intermediates[head_idx, output_slot] = new_lse
        globals.attn_out_intermediates[head_idx, output_slot] = reduced
>>>>>>> ee589182

    # Barrier update
    next_op_barriers = globals.barriers[instruction.layer_idx, instruction.opcode()]
    next_op_barriers[0] += 1  # the dumb way


def print_state(globals: Globals, instruction: PrintState):
    print_info = instruction.print_info
    if (
        print_info.layer_filter is None
        or instruction.layer_idx in print_info.layer_filter
    ) and (
        print_info.name_filter is None or instruction.name in print_info.name_filter
    ):
        print(f"State at layer={instruction.layer_idx}, op={instruction.name}")
        for state in print_info.state_filter:
            attr = getattr(globals, state)
            print(f"{state}: {trepr(attr) if isinstance(attr, Tensor) else attr}")


INSTRUCTION_TO_SOLVER = {
    LayerNorm_QKV_MatVecRopeAppend: layer_norm_matvec_rope_append,
    LayerNormDoubleMatVecSiLU: layer_norm_double_matvec_silu,
    O_ProjResidual: o_proj_residual,
    DownProjResidual: down_proj_residual,
    PartialAttention: partial_attention,
    AttentionReduction: attention_reduction,
    PrintState: print_state,
}


def interpret_with_pyvm(globals: Globals, instructions: list[Instruction]):
    for instruction in instructions:
        INSTRUCTION_TO_SOLVER[type(instruction)](globals, instruction)


class PyVM_Runner:
    def __init__(
        self,
        model: LlamaForCausalLM,
        prompt_len: int,
        ntok: int,
        print_info: PrintInfo | None = None,
    ):
        self.model = model

        self.globals, self.instructions = schedule_model(
            self.model,
            prompt_len=prompt_len,
            ntok=ntok,
            print_info=print_info,
        )

    def run(self, input_ids: Tensor, pos_id: int):
        batch_state = BatchState(
            input_ids=input_ids,
        )

        post_embedding: BatchState = self.model.model.embed_tokens(batch_state)
        hiddens = post_embedding.hidden_states
        assert hiddens is not None
        self.globals.hidden_states[:] = hiddens
        self.globals.barriers.zero_()
        self.globals.pos_id = pos_id

        interpret_with_pyvm(self.globals, self.instructions)

        output_hiddens = self.globals.hidden_states

        post_embedding.hidden_states = output_hiddens

        post_lm_head: BatchState = self.model.lm_head(post_embedding)

        output_ids = post_lm_head.output_ids
        assert output_ids is not None
        return output_ids<|MERGE_RESOLUTION|>--- conflicted
+++ resolved
@@ -78,11 +78,7 @@
 def o_proj_residual(globals: Globals, instruction: O_ProjResidual):
     # Barrier check
     op_barriers = globals.barriers[instruction.layer_idx, instruction.opcode() - 1]
-<<<<<<< HEAD
     assert(op_barriers[0] == globals.num_attention_heads // globals.attn_reduction_size)
-=======
-    assert op_barriers[0] == 32  # the dumb way
->>>>>>> ee589182
 
     matvec_with_residual(
         mat=globals.o_proj[instruction.layer_idx],
@@ -277,20 +273,12 @@
     next_op_barriers[head_start:head_end] += 1
 
 
-<<<<<<< HEAD
+def attention_reduction(globals: Globals, instruction: AttentionReduction):
     head_start_idx = instruction.head_start_idx
 
     # Barrier check
     op_barriers = globals.barriers[instruction.layer_idx, instruction.opcode() - 1]
     assert(op_barriers[head_start_idx] == instruction.num_partials)
-=======
-def attention_reduction(globals: Globals, instruction: AttentionReduction):
-    head_idx = instruction.head_idx
-
-    # Barrier check
-    op_barriers = globals.barriers[instruction.layer_idx, instruction.opcode() - 1]
-    assert op_barriers[head_idx] == instruction.num_partials
->>>>>>> ee589182
 
     indices_to_reduce = torch.tensor(
         instruction.reduction_list,
@@ -319,17 +307,12 @@
     else:
         new_lse = new_denominator.log()
         output_slot = instruction.output_partial_idx
-<<<<<<< HEAD
         globals.attn_lse_intermediates[
             head_start_idx:head_start_idx+globals.attn_reduction_size, output_slot
         ] = new_lse
         globals.attn_out_intermediates[
             head_start_idx:head_start_idx+globals.attn_reduction_size, output_slot
         ] = reduced
-=======
-        globals.attn_lse_intermediates[head_idx, output_slot] = new_lse
-        globals.attn_out_intermediates[head_idx, output_slot] = reduced
->>>>>>> ee589182
 
     # Barrier update
     next_op_barriers = globals.barriers[instruction.layer_idx, instruction.opcode()]
