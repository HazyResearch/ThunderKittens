--- conflicted
+++ resolved
@@ -1,9 +1,5 @@
 # Compiler
-<<<<<<< HEAD
-NVCC=nvcc
-=======
 NVCC?=nvcc
->>>>>>> 1595bb33
 GPU=4090
 
 
