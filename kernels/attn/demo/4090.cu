--- conflicted
+++ resolved
@@ -33,19 +33,6 @@
     shared_tile<D> (&v_smem)[LOAD_BLOCKS][PIPE_STAGES] = al.allocate<shared_tile<D>, LOAD_BLOCKS, PIPE_STAGES>();
     
     shared_tile<D> (&qo_smem)[NUM_WORKERS] = reinterpret_cast<shared_tile<D>(&)[NUM_WORKERS]>(k_smem);
-<<<<<<< HEAD
-    
-    qkvo_tile<D, bf16> q_reg, k_reg;
-    qkvo_tile<D, bf16, col_l> v_reg; 
-    qkvo_tile<D, float> o_reg; 
-    attn_tile<D, float> att_block;
-    attn_tile<D, bf16> att_block_mma;
-
-    typename attn_tile<D, float>::col_vec max_vec_last, max_vec, norm_vec;
-
-    if (q_seq*ROWS<D> < g.Qg.rows) {
-        load(qo_smem[workerid], g.Qg, {batch, head, q_seq, 0}); 
-=======
     // Initialize all of the register tiles.
     qkvo_tile<D, bf16> q_reg, k_reg; // Q and K are both row layout, as we use mma_ABt.
     qkvo_tile<D, bf16, col_l> v_reg; // V is column layout, as we use mma_AB.
@@ -56,7 +43,6 @@
     // each warp loads its own Q tile of 16x64
     if (q_seq*ROWS<D> < g.Qg.depth) {
         load<1, false>(qo_smem[workerid], g.Qg, {batch, q_seq, head, 0});  // going through shared memory improves coalescing of dram reads.
->>>>>>> 737d0165
         __syncwarp();
         load(q_reg, qo_smem[workerid]);
     }
@@ -68,21 +54,6 @@
     neg_infty(max_vec);
     zero(norm_vec);
     zero(o_reg);
-<<<<<<< HEAD
-
-    int kv_blocks = g.Qg.rows / (LOAD_BLOCKS*ROWS<D>), tic = 0;
-    load_group::load_async(k_smem[loadid][0], g.Kg, {batch, head, loadid, 0});
-    load_group::load_async(v_smem[loadid][0], g.Vg, {batch, head, loadid, 0});
-
-    for(auto kv_idx = 0; kv_idx < kv_blocks; kv_idx++, tic=(tic+1)%PIPE_STAGES) {
-        int next_load_idx = (kv_idx+1)*LOAD_BLOCKS + loadid;
-        
-        if(next_load_idx*ROWS<D> < g.Kg.rows) {
-            int next_tic = (tic+1)%PIPE_STAGES;
-            load_group::load_async(k_smem[loadid][next_tic], g.Kg, {batch, head, next_load_idx, 0});
-            load_group::load_async(v_smem[loadid][next_tic], g.Vg, {batch, head, next_load_idx, 0});
-            load_async_wait<2>();
-=======
     // launch the load of the first k, v tiles
     int kv_blocks = (g.Kg.depth + LOAD_BLOCKS*ROWS<D>-1) / (LOAD_BLOCKS*ROWS<D>), tic = 0;
     load_group::load_async<1, false>(k_smem[loadid][0], g.Kg, {batch, loadid, head, 0});
@@ -95,20 +66,11 @@
             load_group::load_async<1, false>(k_smem[loadid][next_tic], g.Kg, {batch, next_load_idx, head, 0});
             load_group::load_async<1, false>(v_smem[loadid][next_tic], g.Vg, {batch, next_load_idx, head, 0});
             load_async_wait<1>(); // next k, v can stay in flight.
->>>>>>> 737d0165
         }
         else load_async_wait();
         __syncthreads();
 
         #pragma unroll LOAD_BLOCKS
-<<<<<<< HEAD
-        for(int subtile = 0; subtile < LOAD_BLOCKS && (kv_idx*LOAD_BLOCKS + subtile) < g.Qg.rows; subtile++) {
-            
-            load(k_reg, k_smem[subtile][tic]);
-            zero(att_block); 
-            mma_ABt(att_block, q_reg, k_reg, att_block); 
-            
-=======
         for(int subtile = 0; subtile < LOAD_BLOCKS && (kv_idx*LOAD_BLOCKS + subtile)*ROWS<D> < g.Kg.depth; subtile++) {
             load(k_reg, k_smem[subtile][tic]); // load k from shared into registers
             zero(att_block); // zero 16x16 attention tile
@@ -116,7 +78,6 @@
             int first_index = (kv_idx*LOAD_BLOCKS + subtile)*ROWS<D>; // one past the last KV index of this tile
             int start_fill = g.Kg.depth-first_index < ROWS<D> ? g.Kg.depth-first_index : ROWS<D>;
             right_fill(att_block, att_block, start_fill, base_types::constants<float>::neg_infty());
->>>>>>> 737d0165
             copy(max_vec_last,  max_vec);
             row_max(max_vec, att_block, max_vec); 
             sub_row(att_block, att_block, max_vec); 
@@ -135,14 +96,8 @@
 
     div_row(o_reg, o_reg, norm_vec);
     __syncthreads();
-<<<<<<< HEAD
-
-    if (q_seq*ROWS<D> < g.Qg.rows) {
-        store(qo_smem[workerid], o_reg);
-=======
     if (q_seq*ROWS<D> < g.Og.depth) { // write out o.
         store(qo_smem[workerid], o_reg); // going through shared memory improves coalescing of dram writes.
->>>>>>> 737d0165
         __syncwarp();
         store<1, false>(g.Og, qo_smem[workerid], {batch, q_seq, head, 0});
     }
