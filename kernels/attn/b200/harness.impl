--- conflicted
+++ resolved
@@ -2,27 +2,16 @@
 #include <string>
 #include <fstream>
 
-<<<<<<< HEAD
-constexpr int ATTN_B     = 64;
-constexpr int QO_HEADS   = 1;
-constexpr int KV_HEADS   = 1;
-=======
 constexpr int ATTN_B     = 1;
 constexpr int QO_HEADS   = 4;
 constexpr int KV_HEADS   = 4;
->>>>>>> b8f189f0
 
 constexpr int QK_HEAD_RATIO = (QO_HEADS)/(KV_HEADS);
 static_assert(QO_HEADS >= KV_HEADS && QO_HEADS % KV_HEADS == 0);
 
-<<<<<<< HEAD
-constexpr int ATTN_N     = 8192; 
-constexpr int ATTN_D     = 128;
-=======
 constexpr int ATTN_N     = 768; 
 constexpr int ATTN_D     = 128; 
 constexpr int BLOCK_SIZE = (32*NUM_WORKERS); 
->>>>>>> b8f189f0
 constexpr int ITER       = 10;
 
 constexpr bool causal = false;
