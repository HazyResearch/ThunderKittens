--- conflicted
+++ resolved
@@ -14,12 +14,7 @@
 struct matmul_globals {
     using a_tile = st_bf<Mb, Kb>;
     using b_tile = st_bf<Nb/2, Kb>;
-<<<<<<< HEAD
     using d_tile = st_bf<Mb, 64>;
-    // using d_tile = st_bf<Mb, Nb>;
-=======
-    using d_tile = st_bf<Mb, Nb>;
->>>>>>> b0bf0a58
 
     using a_gl = gl<bf16, 1, 1, -1, -1, a_tile>;
     using b_gl = gl<bf16, 1, 1, -1, -1, b_tile>;
@@ -33,7 +28,6 @@
 constexpr int NUM_WORKERS = (NUM_CONSUMERS + NUM_PRODUCERS) * 4;
 constexpr int NUM_THREADS = NUM_WORKERS * kittens::WARP_THREADS;
 
-<<<<<<< HEAD
 __device__ static inline int get_iters_per_task(const matmul_globals &g) {
     return g.a.cols / Kb;
 }
@@ -63,8 +57,6 @@
     }
 }
 
-=======
->>>>>>> b0bf0a58
 __global__ __cluster_dims__(2) __launch_bounds__(NUM_THREADS, 1)
 void matmul(const __grid_constant__ matmul_globals g) {
 
@@ -75,41 +67,26 @@
 
     constexpr int PIPE_DEPTH = 4;
 
-<<<<<<< HEAD
     using a_tile = matmul_globals::a_tile;
     using b_tile = matmul_globals::b_tile;
     using d_tile = matmul_globals::d_tile;
-=======
-    using a_tile = st_bf<Mb, Kb>;
-    using b_tile = st_bf<Nb/2, Kb>;
-    using d_tile = st_bf<Mb, Nb>;
->>>>>>> b0bf0a58
     
     a_tile (&a_smem)[PIPE_DEPTH][NUM_CONSUMERS] = al.allocate<a_tile, PIPE_DEPTH, NUM_CONSUMERS>();
     b_tile (&b_smem)[PIPE_DEPTH]                = al.allocate<b_tile, PIPE_DEPTH>();
     d_tile (&d_smem)                            = al.allocate<d_tile>();
 
     tma::cluster::sync();
-<<<<<<< HEAD
-=======
-    int ctarank = cluster_ctarank();
->>>>>>> b0bf0a58
     auto all_tmem = allocate_tmem<1, 2>();
     using d_tmem_t = tmem<float, Mb, Nb>;
 
     __shared__ kittens::semaphore inputs_arrived[PIPE_DEPTH], inputs_finished[PIPE_DEPTH], outputs_arrived, outputs_finished[NUM_CONSUMERS];
     uint32_t bitfield = 0xFFFF0000; // ***_finished phase bits start as 1s, ***_arrived phase bits start as 0s
 
-<<<<<<< HEAD
-=======
-    __shared__ kittens::semaphore inputs_arrived[PIPE_DEPTH], inputs_finished[PIPE_DEPTH];
->>>>>>> b0bf0a58
     if (threadIdx.x == 0) { 
         for(int i = 0; i < PIPE_DEPTH; i++) {
             init_semaphore(inputs_arrived[i], 0, 2); 
             init_semaphore(inputs_finished[i], 0, NUM_CONSUMERS); 
         }
-<<<<<<< HEAD
         init_semaphore(outputs_arrived, 0, 1);
         for(int i = 0; i < NUM_CONSUMERS; i++) {
             init_semaphore(outputs_finished[i], 0, 1);
@@ -161,27 +138,6 @@
                     prototype::update_phasebit<0>(bitfield, input_ring);
                     mma2_ABt(d_tmem, a_smem[input_ring][warpgroup::warpid()], b_smem[input_ring], inputs_finished[input_ring]);
                     input_ring=prototype::ring_advance<PIPE_DEPTH>(input_ring);
-=======
-    }
-
-    int3 cluster_idx = clusterIdx();
-    int row_idx = (warpgroupid == NUM_CONSUMERS) ? cluster_idx.x*4 + ctarank*2 : cluster_idx.x*4 + ctarank*2 + warpgroupid; // units of 128
-    int col_idx = cluster_idx.y; // units of 256
-
-    tma::cluster::sync();
-    
-    if(warpgroupid == NUM_CONSUMERS) {
-        warpgroup::decrease_registers<32>();  
-
-        if(warpid == NUM_WORKERS-4) {
-            for (auto idx = 0; idx < g.a.cols / Kb; idx++) {
-                tma::cluster::expect(inputs_arrived[idx%PIPE_DEPTH], 0, a_smem[0][0], a_smem[0][1], b_smem[0]);
-                tma::cluster::load_async(a_smem[idx%PIPE_DEPTH][0], g.a, {row_idx,           idx}, inputs_arrived[idx%PIPE_DEPTH], (uint16_t)(1<<ctarank), 0);
-                tma::cluster::load_async(a_smem[idx%PIPE_DEPTH][1], g.a, {(row_idx+1),       idx}, inputs_arrived[idx%PIPE_DEPTH], (uint16_t)(1<<ctarank), 0);
-                tma::cluster::load_async(b_smem[idx%PIPE_DEPTH],    g.b, {2*col_idx+ctarank, idx}, inputs_arrived[idx%PIPE_DEPTH], (uint16_t)(1<<ctarank), 0);
-                if(idx >= PIPE_DEPTH-1) {
-                    tma::cluster::wait(inputs_finished[(idx-PIPE_DEPTH+1)%PIPE_DEPTH], ((idx-PIPE_DEPTH+1)/PIPE_DEPTH)%2);
->>>>>>> b0bf0a58
                 }
             }
         }
@@ -189,7 +145,6 @@
     }
     else {
         warpgroup::increase_registers<224>();
-<<<<<<< HEAD
         d_tmem_t d_tmem = all_tmem.subtile<d_tmem_t>(0, warpgroupid*Nb);
         for(int task_iter = 0; true; task_iter++) {
             int2 rowcol = get_task_idx(g, task_iter, true);
@@ -220,27 +175,6 @@
             tma::store_async_read_wait();
             if(warpgroupid == 0) group<8>::sync(14);
             group<8>::sync(15); // All consumers sync here.
-=======
-        if(ctarank == 0 && warpgroup::warpid() == 0) {
-            tma::cluster::wait(inputs_arrived[0], 0);
-            mm2_ABt(d_tmem, a_smem[0][warpgroupid], b_smem[0], inputs_finished[0]);
-            int idx = 1;
-            while(idx < g.a.cols / Kb) {
-                tma::cluster::wait(inputs_arrived[idx%PIPE_DEPTH], (idx/PIPE_DEPTH)%2);
-                mma2_ABt(d_tmem, a_smem[idx%PIPE_DEPTH][warpgroupid], b_smem[idx%PIPE_DEPTH], inputs_finished[idx%PIPE_DEPTH]);
-                idx++;
-            }
-            tma::cluster::wait(inputs_finished[(idx-1)%PIPE_DEPTH], ((idx-1)/PIPE_DEPTH)%2);
-        }
-        tma::cluster::sync();
-        rt_fl<Mb/4, Nb> d_reg;
-        warpgroup::load_async(d_reg, d_tmem);
-        tm_load_wait();
-        warpgroup::store(d_smem[warpgroupid], d_reg); 
-        warpgroup::sync(warpgroupid);
-        if (warpgroup::warpid() == 0) {
-            tma::store_async(g.d, d_smem[warpgroupid], {row_idx, col_idx});
->>>>>>> b0bf0a58
         }
     }
 }
@@ -430,12 +364,7 @@
     // run_benchmark(N, N, N);
     N = 8192;
     run_benchmark(N, N, N);
-<<<<<<< HEAD
     N = 16384;
     run_benchmark(N, N, N);
-=======
-    // N = 16384;
-    // run_benchmark(N, N, N);
->>>>>>> b0bf0a58
     return 0;
 }