#include "kittens.cuh"
#include "prototype.cuh"

using namespace kittens;
using namespace kittens::prototype;
using namespace kittens::prototype::lcf;
template<int M_BLOCK, int N_BLOCK>
struct matmul_layout {
    using  base_tile      = st_bf<64, 64>;
    using  global_layout  = gl<bf16, 1, 1, -1, -1, base_tile>;
    struct globals        { global_layout A, B, C; };
    struct input_block    { base_tile a[M_BLOCK], b[N_BLOCK]; };
    struct finish_block   { base_tile c[M_BLOCK][N_BLOCK]; };
    struct common_state   { int2 coord; };
    struct consumer_state { rt_fl<16, N_BLOCK*base_tile::cols> accum; };
};
template<int _M_BLOCK=2, int _N_BLOCK=4, int _SUPER_M=12>
struct matmul_template {
    static constexpr int M_BLOCK = _M_BLOCK, N_BLOCK = _N_BLOCK, SUPER_M = _SUPER_M;
    using layout    = matmul_layout<M_BLOCK, N_BLOCK>;
    using wide_tile = st_bf<64, 64*N_BLOCK>;
    static constexpr int NUM_CONSUMER_WARPS=M_BLOCK*4, INPUT_PIPE_STAGES=4, PRODUCER_BARRIER_ARRIVALS=1;
    // Helper functions
    template<bool PERISISTENT_GRID=true> __host__ static inline dim3 grid(int M, int N, int K) {
        return dim3(PERISISTENT_GRID ? 128 : M*N/(M_BLOCK*N_BLOCK*layout::base_tile::num_elements));
    }
    // ThunderKittens template functions
    __device__ static inline void common_setup(common_setup_args<layout> args) {
        int Rblocks = args.globals.C.rows() / (M_BLOCK*64), Cblocks = args.globals.C.cols() / (N_BLOCK*64);
        int super_rows = (Rblocks/SUPER_M)*SUPER_M,
            final_rows = Rblocks - super_rows,
            super_repeat = SUPER_M*Cblocks;
        int task_id = args.task_iter*gridDim.x + blockIdx.x;
        if (task_id < super_rows * Cblocks)
            args.common.coord = { SUPER_M*(task_id/super_repeat) + task_id%SUPER_M,
                           (task_id%super_repeat)/SUPER_M };
        else if (task_id < Rblocks*Cblocks) {
            int remainder_id = task_id - super_rows*Cblocks;
            args.common.coord = { super_rows + (remainder_id%final_rows), remainder_id/final_rows };
        }
        else { // Id is too high, no more work to do
            args.num_iters = -1;
            return;
        }
        args.num_iters = args.globals.A.cols()/64;
        int id = warpgroup::groupid() == NUM_CONSUMER_WARPS/4 ? 0 : warpgroup::groupid(); // producer sets as 0
        args.common.coord = { args.common.coord.x*M_BLOCK + id, args.common.coord.y*N_BLOCK };
    }
    struct producer {
        __device__ static void setup(producer_setup_args<layout> args) {
            warpgroup::decrease_registers<40>(); // decrease registers for producers
        }
        __device__ static void load(producer_load_args<layout> args) {
            if(warpgroup::warpid() == 0) {
                warp::tma::expect(args.inputs_arrived, args.input);
                for(int i = 0; i < M_BLOCK; i++)
                    warp::tma::load_async(args.input.a[i], args.globals.A,
                                    {args.common.coord.x+i, args.iter}, args.inputs_arrived);
                for(int i = 0; i < N_BLOCK; i++)
                    warp::tma::load_async(args.input.b[i], args.globals.B,
                                    {args.iter, args.common.coord.y+i}, args.inputs_arrived);
            }
        }
    };
    struct consumer {
        __device__ static void setup(consumer_setup_args<layout> args) {
            warpgroup::increase_registers<232>(); // increase registers for consumers
            warp::zero(args.state.accum);
        }
        __device__ static void compute(consumer_compute_args<layout> args) {
            warpgroup::mma_AB(
                args.state.accum, // dest registers
                args.input.a[warpgroup::groupid()], // A matrix
                reinterpret_cast<wide_tile&>(args.input.b) // B matrix
            );
            warpgroup::mma_async_wait();
            if (warp::laneid() == 0) arrive(args.inputs_finished);
        }
        __device__ static void finish(consumer_finish_args<layout> args) {
            warpgroup::store(reinterpret_cast<wide_tile&>(args.finish.c[warpgroup::groupid()]), args.state.accum);
            warpgroup::sync(warpgroup::groupid()+4);
            if(warpgroup::warpid() == 0) for(int i = 0; i < N_BLOCK; i++) {
                warp::tma::store_async(args.globals.C, args.finish.c[warpgroup::groupid()][i],
                                             {args.common.coord.x, args.common.coord.y+i});
                warp::tma::store_async_read_wait(); // wait that store is finished before reusing finish memory
            }
<<<<<<< HEAD
            warp::zero(args.state.accum);
            if(laneid() == 0) arrive(args.finish_finished); // TODO REVIEW
=======
            kittens::warp::zero(args.state.accum);
            if (warp::laneid() == 0) arrive(args.finish_finished);
>>>>>>> a51a86b2
        }
    };
};

#include <iostream>
#include <random>
#include <cuda_bf16.h>
#include <omp.h>

// Parameters
constexpr bool NCU = false;
constexpr bool check_correctness = true;
constexpr bool verbose = true;

void cpu_gemm(float* a, float* b, float* c, int M, int N, int K) {
    #pragma omp parallel for collapse(2) // otherwise the CPU version takes for everrrrrr
    for (int i = 0; i < M; i++) {
        for (int j = 0; j < N; j++) {
            float sum = 0.0f;
            for (int k = 0; k < K; k++) {
                sum += a[i * K + k] * b[k * N + j];
            }
            c[i * N + j] = sum;
        }
    }
}

template<typename mmt>
void inner_run(bf16 *d_A, bf16 *d_B, bf16 *d_C, size_t M, size_t N, size_t K, dim3 grid, dim3 block) {
    using global_layout = typename mmt::layout::global_layout;
    using globals  = typename mmt::layout::globals;
    global_layout Ag{d_A, nullptr, nullptr, M, K};
    global_layout Bg{d_B, nullptr, nullptr, K, N};
    global_layout Cg{d_C, nullptr, nullptr, M, N};
    globals G{Ag, Bg, Cg};
    prototype::lcf::kernel<mmt><<<grid, block, MAX_SHARED_MEMORY-1024>>>(G);
}

template<typename mmt>
int run_benchmark(size_t M, size_t N, size_t K) {
    cudaError_t cudaStatus;

    std::cout << "--------------------  M=" << M << " N=" << N << " K=" << K << "  --------------------\n";
    std::cout << "Block size: " << mmt::M_BLOCK*64 << "x" << mmt::N_BLOCK*64 << "\n";

    // Allocate host memory
    float *h_A = new float[M * K];
    float *h_B = new float[K * N];
    float *h_C_ref = new float[M * N];

    if (verbose) std::cout << "Allocated host memory" << std::endl;

    // Initialize random number generator
    std::random_device rd;
    std::mt19937 gen(42);
    std::uniform_real_distribution<> dis(-0.5, 0.5);

    // Initialize matrices with random values
    for (int i = 0; i < M * K; ++i) h_A[i] = dis(gen);
    for (int i = 0; i < K * N; ++i) h_B[i] = dis(gen);

    if (verbose) std::cout << "Initialized matrices" << std::endl;

    // Perform CPU matrix multiplication for reference
    if (check_correctness) {
        cpu_gemm(h_A, h_B, h_C_ref, M, N, K);
        if (verbose) std::cout << "Performed CPU matrix multiplication" << std::endl;
    }

    // Allocate device memory
    __nv_bfloat16 *d_A, *d_B, *d_C;
    cudaMalloc(&d_A, M*K*sizeof(__nv_bfloat16));
    cudaMalloc(&d_B, K*N*sizeof(__nv_bfloat16));
    cudaMalloc(&d_C, M*N*sizeof(__nv_bfloat16));

    // Check for CUDA errors
    cudaStatus = cudaGetLastError();
    if (cudaStatus != cudaSuccess) {
        std::cerr << "CUDA error: " << cudaGetErrorString(cudaStatus) << std::endl;
        // Optionally, you might want to exit the program or handle the error in some way
        return -1;
    }

    if (verbose) std::cout << "Allocated device memory" << std::endl;

    // Convert to __nv_bfloat16 and copy to device
    __nv_bfloat16 *h_A_bf16 = new __nv_bfloat16[M * K];
    __nv_bfloat16 *h_B_bf16 = new __nv_bfloat16[K * N];
    for (int i = 0; i < M * K; ++i) h_A_bf16[i] = __float2bfloat16(h_A[i]);
    for (int i = 0; i < K * N; ++i) h_B_bf16[i] = __float2bfloat16(h_B[i]);

    cudaMemcpy(d_A, h_A_bf16, M*K*2, cudaMemcpyHostToDevice);
    cudaMemcpy(d_B, h_B_bf16, K*N*2, cudaMemcpyHostToDevice);

    if (verbose) std::cout << "Copied matrices to device" << std::endl;

    unsigned long mem_size = MAX_SHARED_MEMORY - 1024;
    cudaFuncSetAttribute(prototype::lcf::kernel<mmt>, cudaFuncAttributeMaxDynamicSharedMemorySize, mem_size);

    // Launch kernel
    dim3 grid(mmt::grid(M, N, K));
    dim3 block(kittens::prototype::detail::NUM_THREADS_v<mmt>);
    if (verbose) std::cout << "Launching warmup kernel with grid (" << grid.x << ", " << grid.y << "), block (" << block.x << ")\n";
    for(int i = 0; i < (NCU ? 0 : 2); i++) { // warmup
        inner_run<mmt>(d_A, d_B, d_C, M, N, K, grid, block);
    }

    // Start timing
    cudaDeviceSynchronize();
    if (verbose) std::cout << "Launching kernel with grid (" << grid.x << ", " << grid.y << "), block (" << block.x << ")\n";
    auto start = std::chrono::high_resolution_clock::now();

    constexpr int ITERS = (NCU ? 1 : 10);
    for(int i = 0; i < ITERS; i++) {
        inner_run<mmt>(d_A, d_B, d_C, M, N, K, grid, block);
    }
    cudaDeviceSynchronize();

    // End timing
    auto end = std::chrono::high_resolution_clock::now();

    // Calculate duration
    std::chrono::duration<double> diff = end - start;
    double useconds = diff.count() * 1e6 / ITERS;

    // Calculate TFLOPs
    double flops = double(2.0) * M * N * K; // 2 FLOPs per multiply-add
    double tflops = (flops / useconds) / 1e6;

    std::cout << "Avg Kernel execution time: " << useconds << " us\n";
    std::cout << "Achieved performance: " << tflops << " TFLOPs\n";
    
    // Check for CUDA errors
    cudaStatus = cudaGetLastError();
    if (cudaStatus != cudaSuccess) {
        std::cerr << "CUDA error: " << cudaGetErrorString(cudaStatus) << std::endl;
        // Optionally, you might want to exit the program or handle the error in some way
        return -1;
    }

    if (check_correctness) {
        // Copy result back to host
        float *h_C = new float[M * N];
        __nv_bfloat16 *h_C_bf16 = new __nv_bfloat16[M * N];
        cudaMemcpy(h_C_bf16, d_C, M*N*2, cudaMemcpyDeviceToHost);

        if (verbose) std::cout << "Copied result back to host" << std::endl;

        // Convert result back to float for comparison
        for (int i = 0; i < M * N; ++i) h_C[i] = __bfloat162float(h_C_bf16[i]);

        if (verbose) std::cout << "Converted result back to float" << std::endl;

        // Check result
        float max_error = 0.0f;
        int error_count = 0;
        for (int i = 0; i < M * N; ++i) {
            float error = std::abs(h_C[i] - h_C_ref[i]);
            if(error > 1.0) { // large because of bf16 vs fp32 numerics
                if(error_count < 20) std::cout << "Error at row " << i / N << " col " << i % N << ": " << h_C[i] << " != " << h_C_ref[i] << " (ref)" << std::endl;
                else if(error_count == 21) std::cout << "Too many errors to show them all.\n";
                error_count++;
            }
            max_error = std::max(max_error, error);
        }

        std::cout << "Max error: " << max_error << std::endl;
        std::cout << "Error count: " << error_count << std::endl;

        delete[] h_C;
        delete[] h_C_bf16;
    }

    // Clean up
    delete[] h_A;
    delete[] h_B;
    delete[] h_C_ref;
    delete[] h_A_bf16;
    delete[] h_B_bf16;
    cudaFree(d_A);
    cudaFree(d_B);
    cudaFree(d_C);

    return 0;
}

int main() {
    // int Cblocks = 22, Rblocks = 24;
    // int Cblocks192 = 20, Rblocks192 = 16;
    // run_benchmark<matmul_template<4>>(4096, 4096, 4096, Rblocks, Cblocks, Rblocks192, Cblocks192);
    // run_benchmark<matmul_template<8>>(4096, 4096, 4096, Rblocks, Cblocks, Rblocks192, Cblocks192);
    // run_benchmark<matmul_template<12>>(4096, 4096, 4096, Rblocks, Cblocks, Rblocks192, Cblocks192);
    int N;
    N = 4096;
    run_benchmark<matmul_template<2,4,8>>(N, N, N);
    // N = 3072;
    // run_benchmark<matmul_template<2,4,8>>(N, N, N);
    // run_benchmark<matmul_template<3,3,8>>(N, N, N);
    // N = 4096;
    // run_benchmark<matmul_template<2,4,8>>(N, N, N);
    // N = 6144;
    // run_benchmark<matmul_template<2,4,8>>(N, N, N);
    // run_benchmark<matmul_template<3,3,8>>(N, N, N);
    // N = 8192;
    // run_benchmark<matmul_template<2,4,8>>(N, N, N);
    // N = 12288;
    // run_benchmark<matmul_template<2,4,8>>(N, N, N);
    // run_benchmark<matmul_template<3,3,8>>(N, N, N);
    // N = 16384;
    // run_benchmark<matmul_template<2,4,8>>(N, N, N);
    // run_benchmark<matmul_template<2,4,12>>(N, N, N);
    // run_benchmark<matmul_template<3,3,12>>(192*12, 192*11, 8192);
    // run_benchmark<matmul_template<2,4,11>>(128*22, 256* 6, 8192);
    // run_benchmark<matmul_template<2,4,1>>(128 * 132, 256, 256);
    // run_benchmark<matmul_template<2,4,1>>(128 * 133, 256, 256);
    // run_benchmark<matmul_template<2,4,1>>(16384, 16384, 16384);
    // run_benchmark<matmul_template<2,4,8>>(16384, 16384, 16384);
    // run_benchmark<matmul_template<2,4,12>>(16384, 16384, 16384);
    // run_benchmark<matmul_template<2,4,128>>(16384, 16384, 16384);
    // run_benchmark<matmul_template<3,3,12>>(192*22, 192*6*2, 8192);
    // run_benchmark<matmul_template<3,3,12>>(192*22, 192*6*2, 16384);
    // run_benchmark<matmul_template<2,4,11>>(128*22*2, 256* 6*2, 8192);
    // run_benchmark<matmul_template<3,3,12>>(192*12*2, 192*11*2, 8192*2);
    // run_benchmark<matmul_template<2,4,11>>(128*22*2, 256* 6*2, 8192*2);
    return 0;
}<|MERGE_RESOLUTION|>--- conflicted
+++ resolved
@@ -84,13 +84,8 @@
                                              {args.common.coord.x, args.common.coord.y+i});
                 warp::tma::store_async_read_wait(); // wait that store is finished before reusing finish memory
             }
-<<<<<<< HEAD
             warp::zero(args.state.accum);
             if(laneid() == 0) arrive(args.finish_finished); // TODO REVIEW
-=======
-            kittens::warp::zero(args.state.accum);
-            if (warp::laneid() == 0) arrive(args.finish_finished);
->>>>>>> a51a86b2
         }
     };
 };
