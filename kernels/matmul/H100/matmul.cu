#include "kittens.cuh"
#include "prototype.cuh"

using namespace kittens;
using namespace kittens::prototype;
using namespace kittens::prototype::lcf;
template<int M_BLOCK, int N_BLOCK>
struct matmul_layout {
    using  base_tile      = st_bf<64, 64>;
    using  global_layout  = gl<bf16, 1, 1, -1, -1, base_tile>;
    struct globals        { global_layout A, B, C; };
    struct input_block    { base_tile a[M_BLOCK], b[N_BLOCK]; };
    struct finish_block   { base_tile c[M_BLOCK][N_BLOCK]; };
    struct common_state   { int2 coord; };
    struct consumer_state { rt_fl<16, N_BLOCK*base_tile::cols> accum; };
};
template<int _M_BLOCK=2, int _N_BLOCK=4, int _SUPER_M=12>
struct matmul_template {
    static constexpr int M_BLOCK = _M_BLOCK, N_BLOCK = _N_BLOCK, SUPER_M = _SUPER_M;
    using layout    = matmul_layout<M_BLOCK, N_BLOCK>;
    using wide_tile = st_bf<64, 64*N_BLOCK>;
    static constexpr int NUM_CONSUMER_WARPS=M_BLOCK*4, INPUT_PIPE_STAGES=4, PRODUCER_BARRIER_ARRIVALS=1;
    // Helper functions
    template<bool PERISISTENT_GRID=true> __host__ static inline dim3 grid(int M, int N, int K) {
        return dim3(PERISISTENT_GRID ? 128 : M*N/(M_BLOCK*N_BLOCK*layout::base_tile::num_elements));
    }
    // ThunderKittens template functions
    __device__ static inline void common_setup(common_setup_args<layout> args) {
        int Rblocks = args.globals.C.rows() / (M_BLOCK*64), Cblocks = args.globals.C.cols() / (N_BLOCK*64);
        int super_rows = (Rblocks/SUPER_M)*SUPER_M,
            final_rows = Rblocks - super_rows,
            super_repeat = SUPER_M*Cblocks;
        int task_id = args.task_iter*gridDim.x + blockIdx.x;
        if (task_id < super_rows * Cblocks)
            args.common.coord = { SUPER_M*(task_id/super_repeat) + task_id%SUPER_M,
                           (task_id%super_repeat)/SUPER_M };
        else if (task_id < Rblocks*Cblocks) {
            int remainder_id = task_id - super_rows*Cblocks;
            args.common.coord = { super_rows + (remainder_id%final_rows), remainder_id/final_rows };
        }
        else { // Id is too high, no more work to do
            args.num_iters = -1;
            return;
        }
        args.num_iters = args.globals.A.cols()/64;
        int id = warpgroup::groupid() == NUM_CONSUMER_WARPS/4 ? 0 : warpgroup::groupid(); // producer sets as 0
        args.common.coord = { args.common.coord.x*M_BLOCK + id, args.common.coord.y*N_BLOCK };
    }
    struct producer {
        __device__ static void setup(producer_setup_args<layout> args) {
            warpgroup::decrease_registers<40>(); // decrease registers for producers
        }
        __device__ static void load(producer_load_args<layout> args) {
<<<<<<< HEAD
            if(warpgroup::warpid() == 0) {
                warp::tma::expect(args.inputs_arrived, args.input);
=======
            if (warpgroup::laneid() == 0) {
                tma::expect(args.inputs_arrived, args.input);
>>>>>>> 9d5ad4d5
                for(int i = 0; i < M_BLOCK; i++)
                    warp::tma::load_async(args.input.a[i], args.globals.A,
                                    {args.common.coord.x+i, args.iter}, args.inputs_arrived);
                for(int i = 0; i < N_BLOCK; i++)
                    warp::tma::load_async(args.input.b[i], args.globals.B,
                                    {args.iter, args.common.coord.y+i}, args.inputs_arrived);
            }
        }
    };
    struct consumer {
        __device__ static void setup(consumer_setup_args<layout> args) {
            warpgroup::increase_registers<232>(); // increase registers for consumers
            kittens::warp::zero(args.state.accum);
        }
        __device__ static void compute(consumer_compute_args<layout> args) {
            warpgroup::mma_AB(
                args.state.accum, // dest registers
                args.input.a[warpgroup::groupid()], // A matrix
                reinterpret_cast<wide_tile&>(args.input.b) // B matrix
            );
            warpgroup::mma_async_wait();
            if (warp::laneid() == 0) arrive(args.inputs_finished);
        }
        __device__ static void finish(consumer_finish_args<layout> args) {
            warpgroup::store(reinterpret_cast<wide_tile&>(args.finish.c[warpgroup::groupid()]), args.state.accum);
            warpgroup::sync(warpgroup::groupid()+4);
<<<<<<< HEAD
            if(warpgroup::warpid() == 0) for(int i = 0; i < N_BLOCK; i++) {
                warp::tma::store_async(args.globals.C, args.finish.c[warpgroup::groupid()][i],
=======
            if (warpgroup::laneid() == 0) for(int i = 0; i < N_BLOCK; i++) {
                tma::store_async(args.globals.C, args.finish.c[warpgroup::groupid()][i],
>>>>>>> 9d5ad4d5
                                             {args.common.coord.x, args.common.coord.y+i});
                warp::tma::store_async_read_wait(); // wait that store is finished before reusing finish memory
            }
            kittens::warp::zero(args.state.accum);
            if (warp::laneid() == 0) arrive(args.finish_finished);
        }
    };
};

#include <iostream>
#include <random>
#include <cuda_bf16.h>
#include <omp.h>

// Parameters
constexpr bool NCU = false;
constexpr bool check_correctness = true;
constexpr bool verbose = true;

void cpu_gemm(float* a, float* b, float* c, int M, int N, int K) {
    #pragma omp parallel for collapse(2) // otherwise the CPU version takes for everrrrrr
    for (int i = 0; i < M; i++) {
        for (int j = 0; j < N; j++) {
            float sum = 0.0f;
            for (int k = 0; k < K; k++) {
                sum += a[i * K + k] * b[k * N + j];
            }
            c[i * N + j] = sum;
        }
    }
}

template<typename mmt>
void inner_run(bf16 *d_A, bf16 *d_B, bf16 *d_C, size_t M, size_t N, size_t K, dim3 grid, dim3 block) {
    using global_layout = typename mmt::layout::global_layout;
    using globals  = typename mmt::layout::globals;
    global_layout Ag{d_A, nullptr, nullptr, M, K};
    global_layout Bg{d_B, nullptr, nullptr, K, N};
    global_layout Cg{d_C, nullptr, nullptr, M, N};
    globals G{Ag, Bg, Cg};
    prototype::lcf::kernel<mmt><<<grid, block, MAX_SHARED_MEMORY-1024>>>(G);
}

template<typename mmt>
int run_benchmark(size_t M, size_t N, size_t K) {
    cudaError_t cudaStatus;

    std::cout << "--------------------  M=" << M << " N=" << N << " K=" << K << "  --------------------\n";
    std::cout << "Block size: " << mmt::M_BLOCK*64 << "x" << mmt::N_BLOCK*64 << "\n";

    // Allocate host memory
    float *h_A = new float[M * K];
    float *h_B = new float[K * N];
    float *h_C_ref = new float[M * N];

    if (verbose) std::cout << "Allocated host memory" << std::endl;

    // Initialize random number generator
    std::random_device rd;
    std::mt19937 gen(42);
    std::uniform_real_distribution<> dis(-0.5, 0.5);

    // Initialize matrices with random values
    for (int i = 0; i < M * K; ++i) h_A[i] = dis(gen);
    for (int i = 0; i < K * N; ++i) h_B[i] = dis(gen);

    if (verbose) std::cout << "Initialized matrices" << std::endl;

    // Perform CPU matrix multiplication for reference
    if (check_correctness) {
        cpu_gemm(h_A, h_B, h_C_ref, M, N, K);
        if (verbose) std::cout << "Performed CPU matrix multiplication" << std::endl;
    }

    // Allocate device memory
    __nv_bfloat16 *d_A, *d_B, *d_C;
    cudaMalloc(&d_A, M*K*sizeof(__nv_bfloat16));
    cudaMalloc(&d_B, K*N*sizeof(__nv_bfloat16));
    cudaMalloc(&d_C, M*N*sizeof(__nv_bfloat16));

    // Check for CUDA errors
    cudaStatus = cudaGetLastError();
    if (cudaStatus != cudaSuccess) {
        std::cerr << "CUDA error: " << cudaGetErrorString(cudaStatus) << std::endl;
        // Optionally, you might want to exit the program or handle the error in some way
        return -1;
    }

    if (verbose) std::cout << "Allocated device memory" << std::endl;

    // Convert to __nv_bfloat16 and copy to device
    __nv_bfloat16 *h_A_bf16 = new __nv_bfloat16[M * K];
    __nv_bfloat16 *h_B_bf16 = new __nv_bfloat16[K * N];
    for (int i = 0; i < M * K; ++i) h_A_bf16[i] = __float2bfloat16(h_A[i]);
    for (int i = 0; i < K * N; ++i) h_B_bf16[i] = __float2bfloat16(h_B[i]);

    cudaMemcpy(d_A, h_A_bf16, M*K*2, cudaMemcpyHostToDevice);
    cudaMemcpy(d_B, h_B_bf16, K*N*2, cudaMemcpyHostToDevice);

    if (verbose) std::cout << "Copied matrices to device" << std::endl;

    unsigned long mem_size = MAX_SHARED_MEMORY - 1024;
    cudaFuncSetAttribute(prototype::lcf::kernel<mmt>, cudaFuncAttributeMaxDynamicSharedMemorySize, mem_size);

    // Launch kernel
    dim3 grid(mmt::grid(M, N, K));
    dim3 block(kittens::prototype::detail::NUM_THREADS_v<mmt>);
    if (verbose) std::cout << "Launching warmup kernel with grid (" << grid.x << ", " << grid.y << "), block (" << block.x << ")\n";
    for(int i = 0; i < (NCU ? 0 : 2); i++) { // warmup
        inner_run<mmt>(d_A, d_B, d_C, M, N, K, grid, block);
    }

    // Start timing
    cudaDeviceSynchronize();
    if (verbose) std::cout << "Launching kernel with grid (" << grid.x << ", " << grid.y << "), block (" << block.x << ")\n";
    auto start = std::chrono::high_resolution_clock::now();

    constexpr int ITERS = (NCU ? 1 : 10);
    for(int i = 0; i < ITERS; i++) {
        inner_run<mmt>(d_A, d_B, d_C, M, N, K, grid, block);
    }
    cudaDeviceSynchronize();

    // End timing
    auto end = std::chrono::high_resolution_clock::now();

    // Calculate duration
    std::chrono::duration<double> diff = end - start;
    double useconds = diff.count() * 1e6 / ITERS;

    // Calculate TFLOPs
    double flops = double(2.0) * M * N * K; // 2 FLOPs per multiply-add
    double tflops = (flops / useconds) / 1e6;

    std::cout << "Avg Kernel execution time: " << useconds << " us\n";
    std::cout << "Achieved performance: " << tflops << " TFLOPs\n";
    
    // Check for CUDA errors
    cudaStatus = cudaGetLastError();
    if (cudaStatus != cudaSuccess) {
        std::cerr << "CUDA error: " << cudaGetErrorString(cudaStatus) << std::endl;
        // Optionally, you might want to exit the program or handle the error in some way
        return -1;
    }

    if (check_correctness) {
        // Copy result back to host
        float *h_C = new float[M * N];
        __nv_bfloat16 *h_C_bf16 = new __nv_bfloat16[M * N];
        cudaMemcpy(h_C_bf16, d_C, M*N*2, cudaMemcpyDeviceToHost);

        if (verbose) std::cout << "Copied result back to host" << std::endl;

        // Convert result back to float for comparison
        for (int i = 0; i < M * N; ++i) h_C[i] = __bfloat162float(h_C_bf16[i]);

        if (verbose) std::cout << "Converted result back to float" << std::endl;

        // Check result
        float max_error = 0.0f;
        int error_count = 0;
        for (int i = 0; i < M * N; ++i) {
            float error = std::abs(h_C[i] - h_C_ref[i]);
            if(error > 1.0) { // large because of bf16 vs fp32 numerics
                if(error_count < 20) std::cout << "Error at row " << i / N << " col " << i % N << ": " << h_C[i] << " != " << h_C_ref[i] << " (ref)" << std::endl;
                else if(error_count == 21) std::cout << "Too many errors to show them all.\n";
                error_count++;
            }
            max_error = std::max(max_error, error);
        }

        std::cout << "Max error: " << max_error << std::endl;
        std::cout << "Error count: " << error_count << std::endl;

        delete[] h_C;
        delete[] h_C_bf16;
    }

    // Clean up
    delete[] h_A;
    delete[] h_B;
    delete[] h_C_ref;
    delete[] h_A_bf16;
    delete[] h_B_bf16;
    cudaFree(d_A);
    cudaFree(d_B);
    cudaFree(d_C);

    return 0;
}

int main() {
    // int Cblocks = 22, Rblocks = 24;
    // int Cblocks192 = 20, Rblocks192 = 16;
    // run_benchmark<matmul_template<4>>(4096, 4096, 4096, Rblocks, Cblocks, Rblocks192, Cblocks192);
    // run_benchmark<matmul_template<8>>(4096, 4096, 4096, Rblocks, Cblocks, Rblocks192, Cblocks192);
    // run_benchmark<matmul_template<12>>(4096, 4096, 4096, Rblocks, Cblocks, Rblocks192, Cblocks192);
    int N;
    N = 4096;
    run_benchmark<matmul_template<2,4,8>>(N, N, N);
    // N = 3072;
    // run_benchmark<matmul_template<2,4,8>>(N, N, N);
    // run_benchmark<matmul_template<3,3,8>>(N, N, N);
    // N = 4096;
    // run_benchmark<matmul_template<2,4,8>>(N, N, N);
    // N = 6144;
    // run_benchmark<matmul_template<2,4,8>>(N, N, N);
    // run_benchmark<matmul_template<3,3,8>>(N, N, N);
    // N = 8192;
    // run_benchmark<matmul_template<2,4,8>>(N, N, N);
    // N = 12288;
    // run_benchmark<matmul_template<2,4,8>>(N, N, N);
    // run_benchmark<matmul_template<3,3,8>>(N, N, N);
    // N = 16384;
    // run_benchmark<matmul_template<2,4,8>>(N, N, N);
    // run_benchmark<matmul_template<2,4,12>>(N, N, N);
    // run_benchmark<matmul_template<3,3,12>>(192*12, 192*11, 8192);
    // run_benchmark<matmul_template<2,4,11>>(128*22, 256* 6, 8192);
    // run_benchmark<matmul_template<2,4,1>>(128 * 132, 256, 256);
    // run_benchmark<matmul_template<2,4,1>>(128 * 133, 256, 256);
    // run_benchmark<matmul_template<2,4,1>>(16384, 16384, 16384);
    // run_benchmark<matmul_template<2,4,8>>(16384, 16384, 16384);
    // run_benchmark<matmul_template<2,4,12>>(16384, 16384, 16384);
    // run_benchmark<matmul_template<2,4,128>>(16384, 16384, 16384);
    // run_benchmark<matmul_template<3,3,12>>(192*22, 192*6*2, 8192);
    // run_benchmark<matmul_template<3,3,12>>(192*22, 192*6*2, 16384);
    // run_benchmark<matmul_template<2,4,11>>(128*22*2, 256* 6*2, 8192);
    // run_benchmark<matmul_template<3,3,12>>(192*12*2, 192*11*2, 8192*2);
    // run_benchmark<matmul_template<2,4,11>>(128*22*2, 256* 6*2, 8192*2);
    return 0;
}<|MERGE_RESOLUTION|>--- conflicted
+++ resolved
@@ -51,13 +51,8 @@
             warpgroup::decrease_registers<40>(); // decrease registers for producers
         }
         __device__ static void load(producer_load_args<layout> args) {
-<<<<<<< HEAD
             if(warpgroup::warpid() == 0) {
                 warp::tma::expect(args.inputs_arrived, args.input);
-=======
-            if (warpgroup::laneid() == 0) {
-                tma::expect(args.inputs_arrived, args.input);
->>>>>>> 9d5ad4d5
                 for(int i = 0; i < M_BLOCK; i++)
                     warp::tma::load_async(args.input.a[i], args.globals.A,
                                     {args.common.coord.x+i, args.iter}, args.inputs_arrived);
@@ -84,13 +79,8 @@
         __device__ static void finish(consumer_finish_args<layout> args) {
             warpgroup::store(reinterpret_cast<wide_tile&>(args.finish.c[warpgroup::groupid()]), args.state.accum);
             warpgroup::sync(warpgroup::groupid()+4);
-<<<<<<< HEAD
             if(warpgroup::warpid() == 0) for(int i = 0; i < N_BLOCK; i++) {
                 warp::tma::store_async(args.globals.C, args.finish.c[warpgroup::groupid()][i],
-=======
-            if (warpgroup::laneid() == 0) for(int i = 0; i < N_BLOCK; i++) {
-                tma::store_async(args.globals.C, args.finish.c[warpgroup::groupid()][i],
->>>>>>> 9d5ad4d5
                                              {args.common.coord.x, args.common.coord.y+i});
                 warp::tma::store_async_read_wait(); // wait that store is finished before reusing finish memory
             }
